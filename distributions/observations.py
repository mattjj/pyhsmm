--- conflicted
+++ resolved
@@ -106,16 +106,6 @@
 
     def plot(self,*args,**kwargs):
         warn('plotting not implemented for %s' % type(self))
-<<<<<<< HEAD
-=======
-
-# convenience method, TODO move elsewhere
-def gaussian_mixture(alpha_vec=np.array([3, 3]),
-        mu_0=np.zeros(39),lmbda_0=np.eye(39),kappa_0=5.,nu_0=49.):
-    return mixture(alpha=alpha_vec,components=[gaussian(mu_0,lmbda_0,kappa_0,nu_0)])
-
->>>>>>> cb16181f
-
 
 class gaussian(ObservationBase):
     '''
