--- conflicted
+++ resolved
@@ -20,10 +20,7 @@
 
 def set_up_engines():
     global client, dv
-<<<<<<< HEAD
-=======
     profile = os.environ["PYHSMM_IPYTHON_PARALLEL_PROFILE"]
->>>>>>> 7a95691b
     if client is None:
         client = Client(profile=profile)
         dv = client[:]
