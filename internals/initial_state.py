from __future__ import division
import numpy as np

from ..util.general import top_eigenvector
from ..basic.abstractions import GibbsSampling, MaxLikelihood
from ..basic.distributions import Categorical

class HMMInitialState(Categorical):
    def __init__(self,model,init_state_concentration=None,pi_0=None):
        self.model = model
        if init_state_concentration is not None or pi_0 is not None:
            self._is_steady_state = False
            super(HMMInitialState,self).__init__(
                    alpha_0=init_state_concentration,K=model.num_states,weights=pi_0)
        else:
            self._is_steady_state = True

    @property
    def pi_0(self):
        if self._is_steady_state:
            return self.steady_state_distribution
        else:
            return self.weights

    @pi_0.setter
    def pi_0(self,pi_0):
        self.weights = pi_0

    @property
    def exp_expected_log_init_state_distn(self):
        return np.exp(self.expected_log_likelihood())

    @property
    def steady_state_distribution(self):
        return top_eigenvector(self.model.trans_distn.trans_matrix)

    def clear_caches(self):
        pass


    def meanfieldupdate(self,expected_initial_states_list):
        super(HMMInitialState,self).meanfieldupdate(None,expected_initial_states_list)

    def meanfield_sgdstep(self,expected_initial_states_list,minibatchfrac,stepsize):
        super(HMMInitialState,self).meanfield_sgdstep(
                None,expected_initial_states_list,minibatchfrac,stepsize)

<<<<<<< HEAD
    def max_likelihood(self,expected_initial_states_list):
        super(HMMInitialState,self).max_likelihood(None,expected_initial_states_list)
=======
    def max_likelihood(self,samples=None,expected_states_list=None):
        super(HMMInitialState,self).max_likelihood(
                data=samples,weights=expected_states_list)

>>>>>>> e8f32565


class StartInZero(GibbsSampling,MaxLikelihood):
    def __init__(self,num_states,**kwargs):
        self.pi_0 = np.zeros(num_states)
        self.pi_0[0] = 1.

    def resample(self,init_states=np.array([])):
        pass

    def rvs(self,size=[]):
        return np.zeros(size)

    def max_likelihood(*args,**kwargs):
        pass

class HSMMInitialState(HMMInitialState):
    @property
    def steady_state_distribution(self):
        if self._steady_state_distribution is None:
            markov_part = super(HSMMSteadyState,self).pi_0
            duration_expectations = np.array([d.mean for d in self.model.dur_distns])
            self._steady_state_distribution = markov_part * duration_expectations
            self._steady_state_distribution /= self._steady_state_distribution.sum()
        return self._steady_state_distribution

    def clear_caches(self):
        self._steady_state_distribution = None
<|MERGE_RESOLUTION|>--- conflicted
+++ resolved
@@ -45,15 +45,9 @@
         super(HMMInitialState,self).meanfield_sgdstep(
                 None,expected_initial_states_list,minibatchfrac,stepsize)
 
-<<<<<<< HEAD
-    def max_likelihood(self,expected_initial_states_list):
-        super(HMMInitialState,self).max_likelihood(None,expected_initial_states_list)
-=======
     def max_likelihood(self,samples=None,expected_states_list=None):
         super(HMMInitialState,self).max_likelihood(
                 data=samples,weights=expected_states_list)
-
->>>>>>> e8f32565
 
 
 class StartInZero(GibbsSampling,MaxLikelihood):
