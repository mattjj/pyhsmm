from __future__ import division
import numpy as np
import scipy.stats as stats
from numpy import newaxis as na
np.seterr(invalid='raise')
import operator
import copy

from scipy.special import digamma, gammaln

from ..basic.abstractions import GibbsSampling
from ..basic.distributions import GammaCompoundDirichlet, Multinomial, \
        MultinomialAndConcentration
from ..util.general import rle, count_transitions, cumsum, rcumsum
from ..util.cstats import sample_crp_tablecounts

<<<<<<< HEAD
# TODO this file names the conc parameter for beta to be 'gamma', but that's
# switched from my old code. check it!

# TODO copy_sample
=======
>>>>>>> 8b5aa18e
# TODO separate out bayesian and nonbayesian versions?

########################
#  HMM / HSMM classes  #
########################

# NOTE: no hierarchical priors here (i.e. no number-of-states inference)

### HMM

class _HMMTransitionsBase(object):
    def __init__(self,num_states=None,alpha=None,alphav=None,trans_matrix=None):
        self.N = num_states

        if trans_matrix is not None:
            self._row_distns = [Multinomial(alpha_0=alpha,K=self.N,alphav_0=alphav,
                weights=row) for row in trans_matrix]
        elif None not in (alpha,self.N) or alphav is not None:
            self._row_distns = [Multinomial(alpha_0=alpha,K=self.N,alphav_0=alphav)
                    for n in xrange(self.N)] # sample from prior

    @property
    def trans_matrix(self):
        return np.array([d.weights for d in self._row_distns])

    @trans_matrix.setter
    def trans_matrix(self,trans_matrix):
        N = self.N = trans_matrix.shape[0]
        self._row_distns = \
                [Multinomial(alpha_0=self.alpha,K=N,alphav_0=self.alphav,weights=row)
                        for row in trans_matrix]

    @property
    def alpha(self):
        return self._row_distns[0].alpha_0

    @alpha.setter
    def alpha(self,val):
        for distn in self._row_distns:
            distn.alpha_0 = val

    @property
    def alphav(self):
        return self._row_distns[0].alphav_0

    @alphav.setter
    def alphav(self,weights):
        for distn in self._row_distns:
            distn.alphav_0 = weights

    def _count_transitions(self,stateseqs):
        if len(stateseqs) == 0 or isinstance(stateseqs,np.ndarray) \
                or isinstance(stateseqs[0],int) or isinstance(stateseqs[0],float):
            return count_transitions(stateseqs,minlength=self.N)
        else:
            return sum(count_transitions(stateseq,minlength=self.N)
                    for stateseq in stateseqs)

    def copy_sample(self):
        new = copy.copy(self)
        new._row_distns = [distn.copy_sample() for distn in self._row_distns]
        return new

class _HMMTransitionsGibbs(_HMMTransitionsBase):
    def resample(self,stateseqs=[],trans_counts=None):
        trans_counts = self._count_transitions(stateseqs) if trans_counts is None \
                else trans_counts
        for distn, counts in zip(self._row_distns,trans_counts):
            distn.resample(counts)
        return self

class _HMMTransitionsMaxLikelihood(_HMMTransitionsBase):
    def max_likelihood(self,stateseqs=None,expected_transcounts=None):
        trans_counts = sum(expected_transcounts) if stateseqs is None \
                else self._count_transitions(stateseqs)
        # NOTE: could just call max_likelihood on each trans row, but this way
        # it handles a few lazy-initialization cases (e.g. if _row_distns aren't
        # initialized)
        errs = np.seterr(invalid='ignore',divide='ignore')
        self.trans_matrix = np.nan_to_num(trans_counts / trans_counts.sum(1)[:,na])
        np.seterr(**errs)
        return self

class _HMMTransitionsMeanField(_HMMTransitionsBase):
    @property
    def exp_expected_log_trans_matrix(self):
        return np.exp(np.array([distn.expected_log_likelihood()
            for distn in self._row_distns]))

    def meanfieldupdate(self,expected_transcounts):
        assert isinstance(expected_transcounts,list)
        trans_softcounts = sum(expected_transcounts)
        for distn, counts in zip(self._row_distns,trans_softcounts):
            distn.meanfieldupdate(None,counts)
        return self

    def get_vlb(self):
        return sum(distn.get_vlb() for distn in self._row_distns)

    def _resample_from_mf(self):
        for d in self._row_distns:
            d._resample_from_mf()

class _HMMTransitionsSVI(_HMMTransitionsMeanField):
    def meanfield_sgdstep(self,expected_transcounts,minibatchfrac,stepsize):
        assert isinstance(expected_transcounts,list)
        trans_softcounts = sum(expected_transcounts)
        for distn, counts in zip(self._row_distns,trans_softcounts):
            distn.meanfield_sgdstep(None,counts,minibatchfrac,stepsize)
        return self

class HMMTransitions(
        _HMMTransitionsGibbs,
        _HMMTransitionsSVI,
        _HMMTransitionsMeanField,
        _HMMTransitionsMaxLikelihood):
    pass

class _ConcentrationResamplingMixin(object):
    # NOTE: because all rows share the same concentration parameter, we can't
    # use CategoricalAndConcentration; gotta use GammaCompoundDirichlet directly
    def __init__(self,num_states,alpha_a_0,alpha_b_0,**kwargs):
        self.alpha_obj = GammaCompoundDirichlet(num_states,alpha_a_0,alpha_b_0)
        super(_ConcentrationResamplingMixin,self).__init__(
                num_states=num_states,alpha=self.alpha,**kwargs)

    @property
    def alpha(self):
        return self.alpha_obj.concentration

    @alpha.setter
    def alpha(self,alpha):
        if alpha is not None:
            self.alpha_obj.concentration = alpha # a no-op when called internally
            for d in self._row_distns:
                d.alpha_0 = alpha

    def resample(self,stateseqs=[],trans_counts=None):
        trans_counts = self._count_transitions(stateseqs) if trans_counts is None \
                else trans_counts

        self._resample_alpha(trans_counts)

        return super(_ConcentrationResamplingMixin,self).resample(
                stateseqs=stateseqs,trans_counts=trans_counts)

    def _resample_alpha(self,trans_counts):
        self.alpha_obj.resample(trans_counts)
        self.alpha = self.alpha_obj.concentration

    def meanfieldupdate(self,*args,**kwargs):
        raise NotImplementedError # TODO

class HMMTransitionsConc(_ConcentrationResamplingMixin,_HMMTransitionsGibbs):
    pass

### HSMM

class _HSMMTransitionsBase(_HMMTransitionsBase):
    def _get_trans_matrix(self):
        out = self.full_trans_matrix
        out.flat[::out.shape[0]+1] = 0
        errs = np.seterr(invalid='ignore')
        out /= out.sum(1)[:,na]
        out = np.nan_to_num(out)
        np.seterr(**errs)
        return out

    trans_matrix = property(_get_trans_matrix,_HMMTransitionsBase.trans_matrix.fset)

    @property
    def full_trans_matrix(self):
        return super(_HSMMTransitionsBase,self).trans_matrix

    def _count_transitions(self,stateseqs):
        stateseq_noreps = [rle(stateseq)[0] for stateseq in stateseqs]
        return super(_HSMMTransitionsBase,self)._count_transitions(stateseq_noreps)

class _HSMMTransitionsGibbs(_HSMMTransitionsBase,_HMMTransitionsGibbs):
    # NOTE: in this non-hierarchical case, we wouldn't need the below data
    # augmentation if we were only to update the distribution on off-diagonal
    # components. but it's easier to code if we just keep everything complete
    # dirichlet/multinomial and do the data augmentation here, especially since
    # we'll need it for the hierarchical case anyway.

    def _count_transitions(self,stateseqs):
        trans_counts = super(_HSMMTransitionsGibbs,self)._count_transitions(stateseqs)

        if trans_counts.sum() > 0:
            froms = trans_counts.sum(1)
            self_trans = [np.random.geometric(1-A_ii,size=n).sum() if n > 0 else 0
                    for A_ii, n in zip(self.full_trans_matrix.diagonal(),froms)]
            trans_counts += np.diag(self_trans)

        return trans_counts

class _HSMMTransitionsMaxLikelihood(_HSMMTransitionsBase,_HMMTransitionsMaxLikelihood):
    def max_likelihood(self,stateseqs=None,expected_transcounts=None):
        trans_counts = sum(expected_transcounts) if stateseqs is None \
                else self._count_transitions(stateseqs)
        # NOTE: we could just call max_likelihood on each trans row, but this
        # way it's a bit nicer
        errs = np.seterr(invalid='ignore',divide='ignore')
        self.trans_matrix = np.nan_to_num(trans_counts / trans_counts.sum(1)[:,na])
        np.seterr(**errs)
        assert np.allclose(0,np.diag(self.trans_matrix))
        return self

class _HSMMTransitionsMeanField(_HSMMTransitionsBase,_HMMTransitionsMeanField):
    pass

class _HSMMTransitionsSVI(_HSMMTransitionsMeanField,_HMMTransitionsSVI):
    pass

class HSMMTransitions(_HSMMTransitionsGibbs,
        _HSMMTransitionsMaxLikelihood,
        _HSMMTransitionsSVI,
        _HSMMTransitionsMeanField):
    # NOTE: include MaxLikelihood for convenience, uses
    # _HMMTransitionsBase._count_transitions
    pass

class HSMMTransitionsConc(_ConcentrationResamplingMixin,_HSMMTransitionsGibbs):
    pass

############################
#  Weak-Limit HDP classes  #
############################

### HDP-HMM

class _WeakLimitHDPHMMTransitionsBase(_HMMTransitionsBase):
    def __init__(self,gamma,alpha,num_states=None,beta=None,trans_matrix=None):
        if num_states is None:
            assert beta is not None or trans_matrix is not None
            self.N = len(beta) if beta is not None else trans_matrix.shape[0]
        else:
            self.N = num_states

        self.alpha = alpha
        self.beta_obj = Multinomial(alpha_0=gamma,K=self.N,weights=beta)

        super(_WeakLimitHDPHMMTransitionsBase,self).__init__(
                num_states=self.N,alpha=alpha,
                alphav=alpha*self.beta,trans_matrix=trans_matrix)

    @property
    def beta(self):
        return self.beta_obj.weights

    @beta.setter
    def beta(self,weights):
        self.beta_obj.weights = weights
        self.alphav = self.alpha * self.beta

    @property
    def gamma(self):
        return self.beta_obj.alpha_0

    @gamma.setter
    def gamma(self,val):
        self.beta_obj.alpha_0 = val

    @property
    def alpha(self):
        return self._alpha

    @alpha.setter
    def alpha(self,val):
        self._alpha = val

    def copy_sample(self):
        new = super(_WeakLimitHDPHMMTransitionsBase,self).copy_sample()
        new.beta_obj = self.beta_obj.copy_sample()
        return new

class _WeakLimitHDPHMMTransitionsGibbs(
        _WeakLimitHDPHMMTransitionsBase,
        _HMMTransitionsGibbs):
    def resample(self,stateseqs=[],trans_counts=None,ms=None):
        trans_counts = self._count_transitions(stateseqs) if trans_counts is None \
                else trans_counts
        ms = self._get_m(trans_counts) if ms is None else ms

        self._resample_beta(ms)

        return super(_WeakLimitHDPHMMTransitionsGibbs,self).resample(
                stateseqs=stateseqs,trans_counts=trans_counts)

    def _resample_beta(self,ms):
        self.beta_obj.resample(ms)
        self.alphav = self.alpha * self.beta

    def _get_m(self,trans_counts):
        if not (0 == trans_counts).all():
            m = sample_crp_tablecounts(self.alpha,trans_counts,self.beta)
        else:
            m = np.zeros_like(trans_counts)
        self.m = m
        return m

class WeakLimitHDPHMMTransitions(_WeakLimitHDPHMMTransitionsGibbs,_HMMTransitionsMaxLikelihood):
    # NOTE: include MaxLikelihood for convenience
    pass


class _WeakLimitHDPHMMTransitionsConcBase(_WeakLimitHDPHMMTransitionsBase):
    def __init__(self,num_states,gamma_a_0,gamma_b_0,alpha_a_0,alpha_b_0,
            beta=None,trans_matrix=None,**kwargs):
        if num_states is None:
            assert beta is not None or trans_matrix is not None
            self.N = len(beta) if beta is not None else trans_matrix.shape[0]
        else:
            self.N = num_states

        self.beta_obj = MultinomialAndConcentration(a_0=gamma_a_0,b_0=gamma_b_0,
                K=self.N,weights=beta)
        self.alpha_obj = GammaCompoundDirichlet(self.N,alpha_a_0,alpha_b_0)

        # NOTE: we don't want to call WeakLimitHDPHMMTransitions.__init__
        # because it sets beta_obj in a different way
        _HMMTransitionsBase.__init__(
                self, num_states=self.N, alphav=self.alpha*self.beta,
                trans_matrix=trans_matrix, **kwargs)

    @property
    def alpha(self):
        return self.alpha_obj.concentration

    @alpha.setter
    def alpha(self,val):
        self.alpha_obj.concentration = val

class _WeakLimitHDPHMMTransitionsConcGibbs(
        _WeakLimitHDPHMMTransitionsConcBase,_WeakLimitHDPHMMTransitionsGibbs):
    def resample(self,stateseqs=[],trans_counts=None,ms=None):
        trans_counts = self._count_transitions(stateseqs) if trans_counts is None \
                else trans_counts
        ms = self._get_m(trans_counts) if ms is None else ms

        self._resample_beta(ms)
        self._resample_alpha(trans_counts)

        return super(_WeakLimitHDPHMMTransitionsConcGibbs,self).resample(
                stateseqs=stateseqs,trans_counts=trans_counts)

    def _resample_beta(self,ms):
        # NOTE: unlike parent, alphav is updated in _resample_alpha
        self.beta_obj.resample(ms)

    def _resample_alpha(self,trans_counts):
        self.alpha_obj.resample(trans_counts,weighted_cols=self.beta)
        self.alphav = self.alpha * self.beta

    def copy_sample(self):
        new = super(_WeakLimitHDPHMMTransitionsConcGibbs,self).copy_sample()
        new.alpha_obj = self.alpha_obj.copy_sample()
        return new

class WeakLimitHDPHMMTransitionsConc(_WeakLimitHDPHMMTransitionsConcGibbs):
    pass

# Sticky HDP-HMM

class _WeakLimitStickyHDPHMMTransitionsBase(_WeakLimitHDPHMMTransitionsBase):
    def __init__(self,kappa,**kwargs):
        self.kappa = kappa
        super(_WeakLimitStickyHDPHMMTransitionsBase,self).__init__(**kwargs)


class _WeakLimitStickyHDPHMMTransitionsGibbs(
        _WeakLimitStickyHDPHMMTransitionsBase,_WeakLimitHDPHMMTransitionsGibbs):
    def _set_alphav(self,weights):
        for distn, delta_ij in zip(self._row_distns,np.eye(self.N)):
            distn.alphav_0 = weights + self.kappa * delta_ij

    alphav = property(_WeakLimitHDPHMMTransitionsGibbs.alphav.fget,_set_alphav)

    def _get_m(self,trans_counts):
        # NOTE: this thins the m's
        ms = super(_WeakLimitStickyHDPHMMTransitionsGibbs,self)._get_m(trans_counts)
        newms = ms.copy()
        if ms.sum() > 0:
            # np.random.binomial fails when n=0, so pull out nonzero indices
            indices = np.nonzero(newms.flat[::ms.shape[0]+1])
            newms.flat[::ms.shape[0]+1][indices] = np.array(np.random.binomial(
                    ms.flat[::ms.shape[0]+1][indices],
                    self.beta[indices]*self.alpha/(self.beta[indices]*self.alpha + self.kappa)),
                    dtype=np.int32)
        return newms

class WeakLimitStickyHDPHMMTransitions(
        _WeakLimitStickyHDPHMMTransitionsGibbs,_HMMTransitionsMaxLikelihood):
    # NOTE: include MaxLikelihood for convenience
    pass


# DA Truncation

class _DATruncHDPHMMTransitionsBase(_HMMTransitionsBase):
    # NOTE: self.beta stores \beta_{1:K}, so \beta_{\text{rest}} is implicit

    def __init__(self,gamma,alpha,num_states,beta=None,trans_matrix=None):
        self.N = num_states
        self.gamma = gamma
        self._alpha = alpha
        if beta is None:
            beta = self._sample_GEM(gamma,num_states)
        assert not np.isnan(beta).any()

        betafull = np.concatenate(((beta,(1.-beta.sum(),))))

        super(_DATruncHDPHMMTransitionsBase,self).__init__(
                num_states=self.N,alphav=alpha*betafull,trans_matrix=trans_matrix)

        self.beta = beta

    @staticmethod
    def _sample_GEM(gamma,K):
        v = np.random.beta(1.,gamma,size=K)
        return v * np.concatenate(((1.,),np.cumprod(1.-v[:-1])))

    @property
    def beta(self):
        return self._beta

    @beta.setter
    def beta(self,beta):
        self._beta = beta
        self.alphav = self._alpha * np.concatenate((beta,(1.-beta.sum(),)))

    @property
    def exp_expected_log_trans_matrix(self):
        return super(_DATruncHDPHMMTransitionsBase,self).exp_expected_log_trans_matrix[:,:-1].copy()

    @property
    def trans_matrix(self):
        return super(_DATruncHDPHMMTransitionsBase,self).trans_matrix[:,:-1].copy()

class _DATruncHDPHMMTransitionsSVI(_DATruncHDPHMMTransitionsBase,_HMMTransitionsSVI):
    def meanfieldupdate(self,expected_transcounts):
        super(_DATruncHDPHMMTransitionsSVI,self).meanfieldupdate(
                self._pad_zeros(expected_transcounts))

    def meanfield_sgdstep(self,expected_transcounts,minibatchfrac,stepsize):
        # NOTE: since we take a step on q(beta) and on q(pi) at the same time
        # (as usual with SVI), we compute the beta gradient and perform the pi
        # step before applying the beta gradient

        beta_gradient = self._beta_gradient()
        super(_DATruncHDPHMMTransitionsSVI,self).meanfield_sgdstep(
                self._pad_zeros(expected_transcounts),minibatchfrac,stepsize)
        self.beta = self._feasible_step(self.beta,beta_gradient,stepsize)
        assert (self.beta >= 0.).all() and self.beta.sum() < 1
        return self

    def _pad_zeros(self,counts):
        if isinstance(counts,np.ndarray):
            return np.pad(counts,((0,1),(0,1)),mode='constant',constant_values=0)
        return [self._pad_zeros(c) for c in counts]

    @staticmethod
    def _feasible_step(pt,grad,stepsize):
        def newpt(pt,grad,stepsize):
            return pt + stepsize*grad
        def feas(pt):
            return (pt>0.).all() and pt.sum() < 1.
        grad = grad / np.abs(grad).max()
        while True:
            new = newpt(pt,grad,stepsize)
            if feas(new):
                return new
            else:
                grad /= 1.5

    def _beta_gradient(self):
        return self._grad_log_p_beta(self.beta,self.gamma) + \
            sum(self._grad_E_log_p_pi_given_beta(self.beta,self._alpha,
                distn._alpha_mf) for distn in self._row_distns)

    @staticmethod
    def _grad_log_p_beta(beta,alpha):
        # NOTE: switched argument name gamma <-> alpha
        return  -(alpha-1)*rcumsum(1./(1-cumsum(beta))) \
                + 2*rcumsum(1./(1-cumsum(beta,strict=True)),strict=True)

    def _grad_E_log_p_pi_given_beta(self,beta,gamma,alphatildes):
        # NOTE: switched argument name gamma <-> alpha
        retval = gamma*(digamma(alphatildes[:-1]) - digamma(alphatildes[-1])) \
                - gamma * (digamma(gamma*beta) - digamma(gamma))
        return retval

    def get_vlb(self):
        return super(_DATruncHDPHMMTransitionsSVI,self).get_vlb() \
                + self._beta_vlb()

    def _beta_vlb(self):
        return np.log(self.beta).sum() + self.gamma*np.log(1-cumsum(self.beta)).sum() \
               - 3*np.log(1-cumsum(self.beta,strict=True)).sum()

class DATruncHDPHMMTransitions(_DATruncHDPHMMTransitionsSVI):
    pass

### HDP-HSMM

# Weak limit

class WeakLimitHDPHSMMTransitions(
        _HSMMTransitionsGibbs,
        _WeakLimitHDPHMMTransitionsGibbs,
        _HSMMTransitionsBase,_HMMTransitionsMaxLikelihood):
    # NOTE: required data augmentation handled in HSMMTransitions._count_transitions
    # NOTE: include MaxLikelihood for convenience, uses
    # _HMMTransitionsBase._count_transitions
    pass

class WeakLimitHDPHSMMTransitionsConc(
        _WeakLimitHDPHMMTransitionsConcGibbs,_HSMMTransitionsGibbs):
    # NOTE: required data augmentation handled in HSMMTransitions._count_transitions
    pass

# DA Truncation

class _DATruncHDPHSMMTransitionsSVI(_DATruncHDPHMMTransitionsSVI,_HSMMTransitionsSVI):
    # TODO the diagonal terms are still included in the vlb, so it's off by some
    # constant offset

    def _beta_gradient(self):
        return self._grad_log_p_beta(self.beta,self.gamma) + \
            sum(self._zero_ith_component(
                    self._grad_E_log_p_pi_given_beta(self.beta,self._alpha,distn._alpha_mf),i)
                    for i, distn in enumerate(self._row_distns))

    @staticmethod
    def _zero_ith_component(v,i):
        v = v.copy()
        v[i] = 0
        return v

class DATruncHDPHSMMTransitions(_DATruncHDPHSMMTransitionsSVI):
    pass
<|MERGE_RESOLUTION|>--- conflicted
+++ resolved
@@ -14,13 +14,6 @@
 from ..util.general import rle, count_transitions, cumsum, rcumsum
 from ..util.cstats import sample_crp_tablecounts
 
-<<<<<<< HEAD
-# TODO this file names the conc parameter for beta to be 'gamma', but that's
-# switched from my old code. check it!
-
-# TODO copy_sample
-=======
->>>>>>> 8b5aa18e
 # TODO separate out bayesian and nonbayesian versions?
 
 ########################
