from __future__ import division
import numpy as np
import scipy.stats as stats
import scipy.weave
from numpy import newaxis as na
np.seterr(invalid='raise')
import operator
import copy

from ..basic.distributions import GammaCompoundDirichlet, Multinomial, \
        MultinomialAndConcentration
from ..util.general import rle, count_transitions

########################
#  HMM / HSMM classes  #
########################

class HMMTransitions(object):
    # this class just wraps a set of Multinomial objects, one for each row
    # if only alpha is specified, the priors are symmetric and use weak limit
    # scaling (but no hierarchical prior!)
    def __init__(self,num_states=None,alpha=None,alphav=None,trans_matrix=None):
        self.N = num_states
        self.alpha = alpha
        self.alphav = alphav
        self.trans_matrix = trans_matrix

        if trans_matrix is None and (None not in (self.alpha,self.N) or self.alphav is not None):
            self._row_distns = [Multinomial(alpha_0=self.alpha,K=self.N,alphav_0=self.alphav)
                    for n in xrange(self.N)] # sample from prior

    def _get_trans_matrix(self):
        return np.array([d.weights for d in self._row_distns])

    def _set_trans_matrix(self,trans_matrix):
        if trans_matrix is not None:
            N = self.N = trans_matrix.shape[0]
            self._row_distns = \
                    [Multinomial(alpha_0=self.alpha,K=N,alphav_0=self.alphav,weights=row)
                            for row in trans_matrix]

    trans_matrix = property(_get_trans_matrix,_set_trans_matrix)

    def _count_transitions(self,stateseqs):
        if len(stateseqs) == 0 or isinstance(stateseqs,np.ndarray) \
                or isinstance(stateseqs[0],int) or isinstance(stateseqs[0],float):
            return count_transitions(stateseqs,minlength=self.N)
        else:
            return sum(count_transitions(stateseq,minlength=self.N)
                    for stateseq in stateseqs)

<<<<<<< HEAD
    def _get_m(self,trans_counts):
        N = trans_counts.shape[0]
        m = np.zeros((N,N),dtype='int32')
        if not (0 == trans_counts).all():
            alpha, beta = self.alpha, self.beta
            scipy.weave.inline(
                    '''
                    for (int i=0; i<N; i++) {
                        for (int j=0; j<N; j++) {
                            int tot = 0;
                            for (int k=0; k<trans_counts[N*i+j]; k++) {
                                tot += ((double)rand())/RAND_MAX < (alpha * beta[j])/(k+alpha*beta[j]);
                            }
                            m[N*i+j] = tot;
                        }
                    }
                    ''',
                    ['trans_counts','N','m','alpha','beta'],
                    extra_compile_args=['-O3'])
        self.m = m
        return m
=======
    ### Gibbs sampling
>>>>>>> 60fea44f

    def resample(self,stateseqs=[],trans_counts=None):
        trans_counts = self._count_transitions(stateseqs) if trans_counts is None \
                else trans_counts
        for d, counts in zip(self._row_distns,trans_counts):
            d.resample(counts)
        return self

    ### max likelihood

    def max_likelihood(self,stateseqs=None,expected_transcounts=None):
        trans_counts = sum(expected_transcounts) if stateseqs is None \
                else self._count_transitions(stateseqs)

        # could just call max_likelihood on each trans row, but this way it
        # handles a few lazy-initialization cases (e.g. if _row_distns aren't
        # initialized)
        errs = np.seterr(invalid='ignore',divide='ignore')
        self.trans_matrix = np.nan_to_num(trans_counts / trans_counts.sum(1)[:,na])
        np.seterr(**errs)

        return self

    ### mean field

    @property
    def exp_expected_log_trans_matrix(self):
        # this is Atilde in Matthew Beal's PhD Ch. 3
        return np.exp(np.array([d.expected_log_likelihood()
            for d in self._row_distns])) # NOTE: see Multinomial.expected_log_likelihood

    def meanfieldupdate(self,expected_transcounts):
        trans_softcounts = sum(expected_transcounts)
        for d, counts in zip(self._row_distns, trans_softcounts):
            d.meanfieldupdate(None,counts) # None is placeholder, see Multinomial class def
        return self

    def get_vlb(self):
        return sum(d.get_vlb() for d in self._row_distns)


class HSMMTransitions(HMMTransitions):
    def _get_trans_matrix(self):
        out = self.full_trans_matrix
        out.flat[::out.shape[0]+1] = 0
        out /= out.sum(1)[:,na]
        return out

    trans_matrix = property(_get_trans_matrix,HMMTransitions._set_trans_matrix)

    def max_likelihood(self,*args,**kwargs):
        raise NotImplementedError

    @property
    def exp_expected_log_trans_matrix(self):
        raise NotImplementedError

    def meanfieldupdate(self,*args,**kwargs):
        raise NotImplementedError

    def get_vlb(self):
        raise NotImplementedError

    # NOTE: only need to augment the data to make concentration resampling work
    # easily (here or in HSMMTransitionsConc); otherwise, only need data
    # augmentation for hierarchical prior case. I chose to put the augmentation
    # in this class because it's also nice for _row_distns to reflect valid
    # sampled posterior beliefs (not just the normalized off-diagonal parts)

    @property
    def full_trans_matrix(self):
        return super(HSMMTransitions,self).trans_matrix

    def _count_transitions(self,stateseqs):
        stateseq_noreps = [rle(stateseq)[0] for stateseq in stateseqs]
        trans_counts = super(HSMMTransitions,self)._count_transitions(stateseq_noreps)

        if trans_counts.sum() > 0:
            froms = trans_counts.sum(1)
            self_trans = [np.random.geometric(1-A_ii,size=n).sum() if n > 0 else 0
                    for A_ii, n in zip(self.full_trans_matrix.diagonal(),froms)]
            trans_counts += np.diag(self_trans)

        return trans_counts


class _ConcentrationResamplingMixin(object):
    # NOTE: because all rows share the same concentration parameter, we can't
    # use e.g. CategoricalAndConcentration
    def __init__(self,num_states,alpha_a_0,alpha_b_0,**kwargs):
        self.alpha_obj = GammaCompoundDirichlet(num_states,alpha_a_0,alpha_b_0)
        super(_ConcentrationResamplingMixin,self).__init__(
                num_states=num_states,alpha=self.alpha,**kwargs)

    def _get_alpha(self):
        return self.alpha_obj.concentration

    def _set_alpha(self,alpha):
        if alpha is not None:
            self.alpha_obj.concentration = alpha # a no-op when called internally
            for d in self._row_distns:
                d.alpha_0 = alpha

    alpha = property(_get_alpha,_set_alpha)

    def resample(self,stateseqs=[],trans_counts=None):
        trans_counts = trans_counts or self._count_transitions(stateseqs)
        self.alpha_obj.resample(trans_counts)
        self.alpha = self.alpha_obj.concentration
        return super(_ConcentrationResamplingMixin,self).resample(
                stateseqs=stateseqs,trans_counts=trans_counts)

    def meanfieldupdate(self,*args,**kwargs):
        raise NotImplementedError # TODO

class HMMTransitionsConc(_ConcentrationResamplingMixin,HMMTransitions):
    pass

class HSMMTransitionsConc(_ConcentrationResamplingMixin,HSMMTransitions):
    pass

############################
#  Weak-Limit HDP classes  #
############################

class WeakLimitHDPHMMTransitions(HMMTransitions):
    # like HMMTransitions but with a hierarchical prior
    # for convenience, max_likelihood ignores prior and just passes through to
    # parent, though max likelihood doesn't make sense on a Bayesian class
    def __init__(self,gamma,alpha,num_states=None,beta=None,trans_matrix=None):
        if num_states is None:
            assert beta is not None or trans_matrix is not None
            self.N = len(beta) if beta is not None else trans_matrix.shape[0]
        else:
            self.N = num_states

        self.beta_obj = Multinomial(alpha_0=gamma,K=self.N,weights=beta)

        super(WeakLimitHDPHMMTransitions,self).__init__(
                num_states=self.N,alpha=alpha,
                alphav=alpha*self.beta,trans_matrix=trans_matrix)

    @property
    def beta(self):
        return self.beta_obj.weights

    @property
    def gamma(self):
        return self.beta_obj.alpha_0

    ### Gibbs sampling

    def resample(self,stateseqs=[],trans_counts=None,ms=None):
        trans_counts = self._count_transitions(stateseqs) if trans_counts is None \
                else trans_counts
        ms = self._get_m(trans_counts) if ms is None else ms
        self.beta_obj.resample(ms)
        for d in self._row_distns:
            d.alphav_0 = self.alpha * self.beta
        return super(WeakLimitHDPHMMTransitions,self).resample(
                stateseqs=stateseqs,trans_counts=trans_counts)

    def _get_m(self,trans_counts):
        # splits tables by running a CRP on each
        # TODO factor this out into a util function, get rid of weave
        m = np.zeros_like(trans_counts)
        N = m.shape[0]
        if not (0 == trans_counts).all():
            alpha, beta = self.alpha, self.beta
            scipy.weave.inline(
            '''
            for (int i=0; i<N; i++) {
                for (int j=0; j<N; j++) {
                    int tot = 0;
                    for (int k=0; k<trans_counts[N*i+j]; k++) {
                        tot += ((double)rand())/RAND_MAX < (alpha * beta[j])/(k+alpha*beta[j]);
                    }
                    m[N*i+j] = tot;
                }
            }
            ''',
            ['trans_counts','N','m','alpha','beta'],
            extra_compile_args=['-O3'])
        self.m = m
        return m

    ### mean field

    # NOTE: mean field weak-limit style (not the standard truncations)
    # wouldn't be too hard if we're okay with sampling m's stochastically;
    # otherwise, to guarantee improvements in the vlb, they'll need their own
    # factors in this class (or another representation entirely)

    @property
    def exp_expected_log_trans_matrix(self):
        raise NotImplementedError

    def meanfieldupdate(self,*args,**kwargs):
        raise NotImplementedError

    def get_vlb(self):
        raise NotImplementedError


class WeakLimitHDPHMMTransitionsConc(HMMTransitions):
    # NOTE: this class handles both gamma and alpha resampling because alpha
    # resampling is affected by beta. inheriting from WeakLimitHDPHMMTransitions
    # didn't work because of the order in which this class should resample
    # things, so parts of that class are copied here

    def __init__(self,num_states,gamma_a_0,gamma_b_0,alpha_a_0,alpha_b_0,
            beta=None,trans_matrix=None,**kwargs):
        if num_states is None:
            assert beta is not None or trans_matrix is not None
            self.N = len(beta) if beta is not None else trans_matrix.shape[0]
        else:
            self.N = num_states

        self.beta_obj = MultinomialAndConcentration(a_0=gamma_a_0,b_0=gamma_b_0,
                K=self.N,weights=beta)
        self.alpha_obj = GammaCompoundDirichlet(self.N,alpha_a_0,alpha_b_0)

        super(WeakLimitHDPHMMTransitionsConc,self).__init__(
                num_states=self.N,alphav=self.alpha*self.beta,
                trans_matrix=trans_matrix,**kwargs)

    # next three methods copied from WeakLimitHDPHMMTransitions

    @property
    def beta(self):
        return self.beta_obj.weights

    @property
    def gamma(self):
        return self.beta_obj.alpha_0

    def _get_m(self,trans_counts):
        # splits tables by running a CRP on each
        # TODO factor this out into a util function, get rid of weave
        m = np.zeros_like(trans_counts)
        N = m.shape[0]
        if not (0 == trans_counts).all():
            alpha, beta = self.alpha, self.beta
            scipy.weave.inline(
            '''
            for (int i=0; i<N; i++) {
                for (int j=0; j<N; j++) {
                    int tot = 0;
                    for (int k=0; k<trans_counts[N*i+j]; k++) {
                        tot += ((double)rand())/RAND_MAX < (alpha * beta[j])/(k+alpha*beta[j]);
                    }
                    m[N*i+j] = tot;
                }
            }
            ''',
            ['trans_counts','N','m','alpha','beta'],
            extra_compile_args=['-O3'])
        self.m = m
        return m

    def _get_alpha(self):
            return self.alpha_obj.concentration

    def _set_alpha(self,alpha):
        pass # NOTE: this is necessary because of HMMTransitions.__init__

    alpha = property(_get_alpha,_set_alpha)

    def resample(self,stateseqs=[],trans_counts=None,ms=None):
        trans_counts = self._count_transitions(stateseqs) if trans_counts is None \
                else trans_counts
        ms = self._get_m(trans_counts) if ms is None else ms
        self.beta_obj.resample(ms)
        self.alpha_obj.resample(trans_counts,weighted_cols=self.beta)
        for d in self._row_distns:
            d.alphav_0 = self.alpha * self.beta
        return super(WeakLimitHDPHMMTransitionsConc,self).resample(
                stateseqs=stateseqs,trans_counts=trans_counts)

    def meanfieldupdate(self,*args,**kwargs):
        raise NotImplementedError


class WeakLimitStickyHDPHMMTransitions(WeakLimitHDPHMMTransitions):
    # NOTE: kappa is NOT resampled in this class; that's rolled in with the
    # concentration resampling class below
    def __init__(self,kappa,**kwargs):
        self.kappa = kappa
        super(WeakLimitStickyHDPHMMTransitions,self).__init__(**kwargs)

    def _get_m(self,trans_counts):
        ms = super(WeakLimitStickyHDPHMMTransitions,self)._get_m(trans_counts)
        # need to thin the m's, then use those thinned counts to resample kappa
        newms = ms.copy()
        if ms.sum() > 0:
            # np.random.binomial fails when n=0, so pull out nonzero indices
            indices = np.nonzero(newms.flat[::ms.shape[0]+1])
            newms.flat[::ms.shape[0]+1][indices] = np.array(np.random.binomial(
                    ms.flat[::ms.shape[0]+1][indices],
                    self.beta[indices]*self.alpha/(self.beta[indices]*self.alpha + self.kappa)),
                    dtype=np.int32)
        return newms

class WeakLimitStickyHDPPHMMTransitionsConc(
        WeakLimitStickyHDPHMMTransitions,WeakLimitHDPHMMTransitionsConc):
    pass


class WeakLimitHDPHSMMTransitions(HSMMTransitions,WeakLimitHDPHMMTransitions):
    # NOTE: required data augmentation handled in HSMMTransitions._count_transitions
    pass


class WeakLimitHDPHSMMTransitionsConc(HSMMTransitions,WeakLimitHDPHMMTransitionsConc):
    # NOTE: required data augmentation handled in HSMMTransitions._count_transitions
    pass


# TODO update HDP left-to-right classes, old versions in scrap.py
<|MERGE_RESOLUTION|>--- conflicted
+++ resolved
@@ -49,7 +49,6 @@
             return sum(count_transitions(stateseq,minlength=self.N)
                     for stateseq in stateseqs)
 
-<<<<<<< HEAD
     def _get_m(self,trans_counts):
         N = trans_counts.shape[0]
         m = np.zeros((N,N),dtype='int32')
@@ -71,9 +70,8 @@
                     extra_compile_args=['-O3'])
         self.m = m
         return m
-=======
+
     ### Gibbs sampling
->>>>>>> 60fea44f
 
     def resample(self,stateseqs=[],trans_counts=None):
         trans_counts = self._count_transitions(stateseqs) if trans_counts is None \
