from __future__ import division
import numpy as np
import scipy.stats as stats
from numpy.random import random
from numpy import newaxis as na
import abc

from pyhsmm.util.general import rle
from util.stats import sample_discrete

# TODO the code organization in this file needs improvement
# TODO add kappa resampling for sticky hdphmms
# TODO concentration parameters untested in the case where there's a set of zero
# counts

class dp_concentration_parameter(object):
    '''
    Implements Gamma(a,b) prior over DP/CRP concentration parameter given
    CRP data (integrating out the weights)
    Can also be used in the weak limit case if the truncation parameter is large
    compared to the number of different states observed. (Formally, one can
    define a projection from DP draws to Dir draws given a partition of the
    measure space, and this sampling is exact if there are no collisions in that
    projection, i.e. if there is only one atom per fiber.)
    '''
    def __init__(self,a,b,concentration=None):
        self.a = a
        self.b = b

        if concentration is not None:
            self.concentration = concentration
        else:
            self.resample()

    def resample(self,sample_numbers=np.array([]),total_num_distinct=0,niter=20):
        # num_samples can be a vector, one element for each multinomial
        # observation set from a different pi sample, and each element is
        # the number of draws in that multinomial set
        # see appendix A of http://www.cs.berkeley.edu/~jordan/papers/hdp.pdf
        # and appendix C of Emily Fox's PhD thesis
        # the notation of w's and s's follows from the HDP paper
        sample_numbers = np.array(sample_numbers)
        a,b = self.a, self.b
        if len(sample_numbers) == 0:
            self.concentration = stats.gamma.rvs(a,scale=1./b)
        else:
            # print '%s, %d' % (sample_numbers,total_num_distinct)
            sample_numbers += 1e-10 # convenient in case any element is zero
            for itr in range(niter):
                wvec = stats.beta.rvs(self.concentration+1,sample_numbers)
                svec = np.array(stats.bernoulli.rvs(sample_numbers/(sample_numbers+self.concentration)))
                self.concentration = stats.gamma.rvs(a+total_num_distinct-svec.sum(),scale=1./(b-np.log(wvec).sum()))
                # note scipy.stats.gamma uses a scale parameter that is the
                # inverse of the scale parameter used in the reference papers.
                # that gets me every time

    @classmethod
    def test(cls):
        from matplotlib import pyplot as plt
        truth = cls(1.,1.)

        infer = cls(1.,1.)
        print truth.concentration
        blah = []
        for itr in range(200):
            alldata = []
            sizes = [20]
            for size in sizes:
                weights = stats.gamma.rvs(truth.concentration/50,size=50) # 50 \approx inf when #draws=20
                weights /= weights.sum()
                alldata.append(sample_discrete(weights,size=size))
            infer.resample(sample_numbers=np.array(sizes),total_num_distinct=len(set(np.concatenate(alldata))))
            blah.append(infer.concentration)

        print np.median(blah)
        plt.hist(blah,bins=25,normed=True)

class dir_concentration_parameter(dp_concentration_parameter):
    '''
    implements concentration parameter resampling for finite dirichlet
    concentration parameters by splitting atoms!
    '''
    def resample(self,rolldata=np.array([[]]),reweights=None,niter=10):
        rolldata = np.array(rolldata,ndmin=2)
        if rolldata.size == 0:
            super(dir_concentration_parameter,self).resample()
        else:
            if reweights is None:
                reweights = np.ones(rolldata.shape[1])
            for itr in range(niter):
                # same m sampling code as below, should be reused
                # this splits atoms into tables
                m = np.zeros(rolldata.shape)
                for (rowidx,colidx), val in np.ndenumerate(rolldata):
                    n = 0.
                    for i in range(val):
                        m[rowidx,colidx] += random() < self.concentration / rolldata.shape[1] * reweights[colidx] / (n + self.concentration / rolldata.shape[1] * reweights[colidx])
                        n += 1.

                super(dir_concentration_parameter,self).resample(sample_numbers=rolldata.sum(1),total_num_distinct=m.sum(),niter=20)

    @classmethod
    def test(cls):
        from matplotlib import pyplot as plt

        truth = cls(1.,1.)
        print truth.concentration

        infer = cls(1.,1.)

        foo = []
        for itr in range(50):
            num_die = 1
            num_sides = 6
            dice = stats.gamma.rvs(truth.concentration * np.ones((num_die,num_sides))/num_sides)
            dice /= dice.sum(1)[:,na]

            # get some samples
            num_samples = 50*np.ones(num_die)
            counts = np.zeros((num_die,num_sides),dtype=np.int32)
            for idx, (num, die) in enumerate(zip(num_samples,dice)):
                counts[idx] = np.bincount(sample_discrete(die,size=num),minlength=num_sides)

            infer.resample(counts)
            foo.append(infer.concentration)

        print np.median(foo)
        plt.hist(foo,bins=25,normed=True)

<<<<<<< HEAD
=======

>>>>>>> 1353cf94
class hsmm_transitions(object):
    '''
    HSMM transition distribution class.
    Uses a weak-limit HDP prior. Zeroed diagonal to forbid self-transitions.

    Hyperparameters follow the notation in Fox et al., except the definitions of
    alpha and gamma are reversed.
    alpha, gamma

    Parameters are the shared transition vector beta, the full transition matrix,
    and the matrix with the diagonal zeroed.
    beta, fullA, A
    '''

    def __init__(self,state_dim,alpha,gamma,beta=None,A=None,fullA=None,**kwargs):
        self.alpha = alpha
        self.gamma = gamma
        self.state_dim = state_dim
        if A is None or fullA is None or beta is None:
            self.resample()
        else:
            self.A = A
            self.beta = beta
            self.fullA = fullA

    def resample(self,stateseqs=[]):
        if type(stateseqs) != type([]):
            stateseqs = [stateseqs]

        states_noreps = map(lambda x: rle(x)[0], stateseqs)

        if not any(len(states_norep) >= 2 for states_norep in states_noreps):
            # if there is no data we just sample from the prior
            self.beta = stats.gamma.rvs(self.alpha / self.state_dim, size=self.state_dim)
            self.beta /= np.sum(self.beta)

            self.fullA = stats.gamma.rvs(self.beta * self.gamma * np.ones((self.state_dim,1)))
            self.A = (1.-np.eye(self.state_dim)) * self.fullA
            self.fullA /= np.sum(self.fullA,axis=1)[:,na]
            self.A /= np.sum(self.A,axis=1)[:,na]

            assert not np.isnan(self.beta).any()
            assert not np.isnan(self.fullA).any()
            assert (self.A.diagonal() == 0).all()
        else:
            # make 2d array of transition counts
            data = np.zeros((self.state_dim,self.state_dim))
            for states_norep in states_noreps:
                for idx in xrange(len(states_norep)-1):
                    data[states_norep[idx],states_norep[idx+1]] += 1
            # we resample the children (A) then the mother (beta)
            # first, we complete the data using the current parameters
            # every time we transferred from a state, we had geometrically many
            # self-transitions thrown away that we want to sample
            assert (data.diagonal() == 0).all()
            froms = np.sum(data,axis=1)
            self_transitions = np.array([np.sum(stats.geom.rvs(1.-self.fullA.diagonal()[idx],size=from_num)) if from_num > 0 else 0 for idx, from_num in enumerate(froms)])
            self_transitions[froms == 0] = 0 # really emphasized here!
            assert (self_transitions < 1e7).all(), 'maybe alpha is too low... code is not happy about that at the moment'
            augmented_data = data + np.diag(self_transitions)
            # then, compute m's and stuff
            m = np.zeros((self.state_dim,self.state_dim))
            for rowidx in xrange(self.state_dim):
                for colidx in xrange(self.state_dim):
                    n = 0.
                    for i in xrange(int(augmented_data[rowidx,colidx])):
                        m[rowidx,colidx] += random() < self.alpha * self.beta[colidx] / (n + self.alpha * self.beta[colidx])
                        n += 1.
            self.m = m # save it for possible use in any child classes

            # resample mother (beta)
            self.beta = stats.gamma.rvs(self.alpha / self.state_dim  + np.sum(m,axis=0))
            self.beta /= np.sum(self.beta)
            assert not np.isnan(self.beta).any()
            # resample children (fullA and A)
            self.fullA = stats.gamma.rvs(self.gamma * self.beta + augmented_data)
            self.fullA /= np.sum(self.fullA,axis=1)[:,na]
            self.A = self.fullA * (1.-np.eye(self.state_dim))
            self.A /= np.sum(self.A,axis=1)[:,na]
            assert not np.isnan(self.A).any()

class hdphmm_transitions(object):
    # TODO alpha/gamma remains switched wrt math notation
    def __init__(self,state_dim,alpha,gamma,beta=None,A=None):
        self.state_dim = state_dim
        self.alpha = alpha
        self.gamma = gamma
        if A is None or beta is None:
            self.resample()
        else:
            self.A = A
            self.beta = beta

    def resample_beta(self,m):
        self.beta = stats.gamma.rvs(self.alpha / self.state_dim + np.sum(m,axis=0))
        self.beta /= np.sum(self.beta)
        assert not np.isnan(self.beta).any()

    def resample_A(self,data):
        self.A = stats.gamma.rvs(self.gamma * self.beta + data)
        self.A /= np.sum(self.A,axis=1)[:,na]
        assert not np.isnan(self.A).any()

    def resample(self,states_list=[]):
        # TODO these checks can be removed at some point
        assert type(states_list) == type([])
        for states_norep in states_list:
            assert type(states_norep) == type(np.array([]))

        # count all transitions
        data = np.zeros((self.state_dim,self.state_dim),dtype=np.int32)
        for states in states_list:
            if len(states) >= 2:
                for idx in xrange(len(states)-1):
                    data[states[idx],states[idx+1]] += 1

        m = np.zeros((self.state_dim,self.state_dim),dtype=np.int32)
        if not (0 == data).all():
            # sample m's (auxiliary variables which make beta's posterior
            # conjugate and indep. of data)
            # basically sampling forward a CRP and checking when new tables are
            # instantiated
            for (rowidx, colidx), val in np.ndenumerate(data):
                for n in range(val):
                    m[rowidx,colidx] += random() < self.alpha * self.beta[colidx] /\
                                                    (n + self.alpha * self.beta[colidx])

        self.resample_beta(m)
        self.resample_A(data)


class sticky_hdphmm_transitions(hdphmm_transitions):
    '''
    doesn't resample kappa! should add that like ebfox's version...
    '''
    def __init__(self,kappa,*args,**kwargs):
        self.kappa = kappa
        super(sticky_hdphmm_transitions,self).__init__(*args,**kwargs)

    def resample_A(self,data):
        aug_data = data + np.diag(self.kappa * np.ones(data.shape[0]))
        super(sticky_hdphmm_transitions,self).resample_A(aug_data)


# NOTE none of the below should be able to learn the number of states very well,
# since they don't have the hierarchical construction to regularize the total
# number of states

class hmm_transitions(object):
    # self_trans is like a simple sticky bias
    def __init__(self,state_dim,gamma,A=None,**kwargs):
        self.state_dim = state_dim
        self.gamma = gamma
        if A is None:
            self.resample()
        else:
            self.A = A

    def resample_A(self,data):
        self.A = stats.gamma.rvs(self.gamma/self.state_dim + data)
        self.A /= np.sum(self.A,axis=1)[:,na]
        assert not np.isnan(self.A).any()

    def resample(self,statess=[]):
        data = np.zeros((self.state_dim,self.state_dim))
        # data += self.self_trans * np.eye(len(data))
        if len(statess) > 0:
            for states in statess:
                if len(states) >= 2:
                    for idx in xrange(len(states)-1):
                        data[states[idx],states[idx+1]] += 1

        self.resample_A(data)

class ltr_hmm_transitions(hmm_transitions):
    '''upper triangle only'''
    def resample_A(self,data):
        self.A = stats.gamma.rvs(self.gamma/self.state_dim + data)
        self.A = np.triu(self.A)
        self.A /= np.sum(self.A,axis=1)[:,na]
        assert not np.isnan(self.A).any()

# TODO make this work as an hdp-hmm
class sticky_ltr_hmm_transitions(ltr_hmm_transitions):
    def __init__(self,kappa,*args,**kwargs):
        self.kappa = kappa
        super(sticky_ltr_hmm_transitions,self).__init__(*args,**kwargs)

    def resample_A(self,data):
        aug_data = data + np.diag(self.kappa * np.ones(data.shape[0]))
        super(sticky_ltr_hmm_transitions,self).resample_A(aug_data)<|MERGE_RESOLUTION|>--- conflicted
+++ resolved
@@ -127,10 +127,6 @@
         print np.median(foo)
         plt.hist(foo,bins=25,normed=True)
 
-<<<<<<< HEAD
-=======
-
->>>>>>> 1353cf94
 class hsmm_transitions(object):
     '''
     HSMM transition distribution class.
