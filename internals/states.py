--- conflicted
+++ resolved
@@ -397,15 +397,6 @@
         from hmm_messages_interface import messages_forwards_log
         return messages_forwards_log(trans_matrix,log_likelihoods,
                 init_state_distn,np.empty_like(log_likelihoods))
-<<<<<<< HEAD
-=======
-
-    def messages_backwards_python(self):
-        return super(HMMStatesEigen,self).messages_backwards_log()
-
-    def messages_forwards_python(self):
-        return super(HMMStatesEigen,self).messages_forwards_log()
->>>>>>> 30f18e95
 
     @staticmethod
     def _messages_forwards_normalized(trans_matrix,init_state_distn,log_likelihoods):
@@ -579,11 +570,7 @@
         errs = np.seterr(divide='ignore')
         aDl, aDsl, Al = self.aDl, self.aDsl, np.log(self.trans_matrix)
         np.seterr(**errs)
-<<<<<<< HEAD
-        T,state_dim = aDl.shape
-=======
         T,num_states = aDl.shape
->>>>>>> 30f18e95
         trunc = self.trunc if self.trunc is not None else T
 
         betal = np.zeros((T,num_states),dtype=np.float64)
