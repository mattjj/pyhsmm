from __future__ import division
import numpy as np
from numpy import newaxis as na
import abc, copy, warnings
import scipy.stats as stats
import scipy.special as special

from ..util.stats import sample_discrete, sample_discrete_from_log, sample_markov
from ..util.general import rle, top_eigenvector, cumsum
from ..util.profiling import line_profiled

from hmm_states import HMMStatesPython, HMMStatesEigen, _SeparateTransMixin
from hsmm_states import HSMMStatesPython, HSMMStatesEigen

# TODO these classes are currently backed by HMM message passing, but they can
# be made much more time and memory efficient. i have the code to do it in some
# other branches, but dense matrix multiplies are actually competitive.

class _HSMMStatesIntegerNegativeBinomialBase(HSMMStatesEigen, HMMStatesEigen):
    __metaclass__ = abc.ABCMeta

    @property
    def rs(self):
        return np.array([d.r for d in self.dur_distns])

    @property
    def ps(self):
        return np.array([d.p for d in self.dur_distns])

    ### HMM embedding parameters

    @abc.abstractproperty
    def hmm_trans_matrix(self):
        pass

    @property
    def hmm_aBl(self):
        if self._hmm_aBl is None:
            self._hmm_aBl = self.aBl.repeat(self.rs,axis=1)
        return self._hmm_aBl

    @property
    def hmm_pi_0(self):
        if not self.left_censoring:
            rs = self.rs
            starts = np.concatenate(((0,),rs.cumsum()[:-1]))
            pi_0 = np.zeros(rs.sum())
            pi_0[starts] = self.pi_0
            return pi_0
        else:
            return top_eigenvector(self.hmm_trans_matrix)

    def clear_caches(self):
        super(_HSMMStatesIntegerNegativeBinomialBase,self).clear_caches()
        self._hmm_aBl = None

    def _map_states(self):
        themap = np.arange(self.num_states).repeat(self.rs).astype('int32')
        self.stateseq = themap[self.stateseq]

    def generate_states(self):
        self.stateseq = sample_markov(
                T=self.T,trans_matrix=self.hmm_trans_matrix,
                init_state_distn=self.hmm_pi_0)
        self._map_states()

    def Viterbi_hmm(self):
        from hmm_messages_interface import viterbi
        self.stateseq = viterbi(
                self.hmm_trans_matrix,self.hmm_aBl,self.hmm_pi_0,
                np.empty(self.hmm_aBl.shape[0],dtype='int32'))
        self._map_states()

    def resample_hmm(self):
        alphan, self._normalizer = \
                HMMStatesEigen._messages_forwards_normalized(
                        self.hmm_trans_matrix,self.hmm_pi_0,self.hmm_aBl)
        self.stateseq = HMMStatesEigen._sample_backwards_normalized(
                alphan,self.hmm_trans_matrix.T.copy())
        self._map_states()

        self.alphan = alphan # TODO remove

    def resample_hsmm(self):
        betal, betastarl = HSMMStatesEigen.messages_backwards(self)
        HMMStatesEigen.sample_forwards(betal,betastarl)

    def resample(self):
        self.resample_hmm()

    def Viterbi(self):
        self.Viterbi_hmm()

class HSMMStatesIntegerNegativeBinomial(_HSMMStatesIntegerNegativeBinomialBase):
    @property
    def hmm_trans_matrix(self):
        return self.hmm_bwd_trans_matrix

    @property
    def hmm_bwd_trans_matrix(self):
        rs, ps = self.rs, self.ps
        starts, ends = cumsum(rs,strict=True), cumsum(rs,strict=False)
        trans_matrix = np.zeros((ends[-1],ends[-1]))

        enters = self.bwd_enter_rows
        for (i,j), Aij in np.ndenumerate(self.trans_matrix):
            block = trans_matrix[starts[i]:ends[i],starts[j]:ends[j]]
            block[-1,:] = Aij * (1-ps[i]) * enters[j]
            if i == j:
                block[...] += np.diag(np.repeat(ps[i],rs[i])) \
                        + np.diag(np.repeat(1-ps[i],rs[i]-1),k=1)

        assert np.allclose(trans_matrix.sum(1),1)
        return trans_matrix

    @property
    def bwd_enter_rows(self):
        return [stats.binom.pmf(np.arange(r)[::-1],r-1,p) for r,p in zip(self.rs,self.ps)]

    @property
    def hmm_fwd_trans_matrix(self):
        rs, ps = self.rs, self.ps
        starts, ends = cumsum(rs,strict=True), cumsum(rs,strict=False)
        trans_matrix = np.zeros((ends[-1],ends[-1]))

        exits = self.fwd_exit_cols
        for (i,j), Aij in np.ndenumerate(self.trans_matrix):
            block = trans_matrix[starts[i]:ends[i],starts[j]:ends[j]]
            block[:,0] = Aij * exits[i] * (1-ps[i])
            if i == j:
                block[...] += \
                        np.diag(np.repeat(ps[i],rs[i])) \
                        + np.diag(np.repeat(1-ps[i],rs[i]-1) * (1-exits[i][:-1]),k=1)

        assert np.allclose(trans_matrix.sum(1),1)
        assert (0 <= trans_matrix).all() and (trans_matrix <= 1.).all()
        return trans_matrix

    @property
    def fwd_exit_cols(self):
        return [(1-p)**(np.arange(r)[::-1]) for r,p in zip(self.rs,self.ps)]

    def messages_backwards2(self):
        # this method is just for numerical testing
        # returns HSMM messages using HMM embedding. the way of the future!
        Al = np.log(self.trans_matrix)
        T, num_states = self.T, self.num_states

        betal = np.zeros((T,num_states))
        betastarl = np.zeros((T,num_states))

        starts = cumsum(self.rs,strict=True)
        ends = cumsum(self.rs,strict=False)
        foo = np.zeros((num_states,ends[-1]))
        for idx, row in enumerate(self.bwd_enter_rows):
            foo[idx,starts[idx]:ends[idx]] = row
        bar = np.zeros_like(self.hmm_bwd_trans_matrix)
        for start, end in zip(starts,ends):
            bar[start:end,start:end] = self.hmm_bwd_trans_matrix[start:end,start:end]

        pmess = np.zeros(ends[-1])

        # betal[-1] is 0
        for t in xrange(T-1,-1,-1):
            pmess += self.hmm_aBl[t]
            betastarl[t] = np.logaddexp.reduce(np.log(foo) + pmess, axis=1)
            betal[t-1] = np.logaddexp.reduce(Al + betastarl[t], axis=1)

            pmess = np.logaddexp.reduce(np.log(bar) + pmess, axis=1)
            pmess[ends-1] = np.logaddexp(pmess[ends-1],betal[t-1] + np.log(1-self.ps))
        betal[-1] = 0.

        return betal, betastarl

    ### NEW

    def meanfieldupdate(self):
        return self.meanfieldupdate_sampling()
        # return self.meanfieldupdate_Estep()

    def meanfieldupdate_sampling(self):
        from ..util.general import count_transitions
        num_r_samples = self.model.mf_num_samples \
                if hasattr(self.model,'mf_num_samples') else 10

        self.expected_states = np.zeros((self.T,self.num_states))
        self.expected_transcounts = np.zeros((self.num_states,self.num_states))
        self.expected_durations = np.zeros((self.num_states,self.T))

        eye = np.eye(self.num_states)/num_r_samples
        for i in xrange(num_r_samples):
            self.model._resample_from_mf()
            self.clear_caches()

            self.resample()

            self.expected_states += eye[self.stateseq]
            self.expected_transcounts += \
                count_transitions(self.stateseq_norep,minlength=self.num_states)\
                /num_r_samples
            for state in xrange(self.num_states):
                self.expected_durations[state] += \
                    np.bincount(
                            self.durations_censored[self.stateseq_norep == state],
                            minlength=self.T)[:self.T].astype(np.double)/num_r_samples

    def meanfieldupdate_Estep(self):
        # TODO bug in here? it's not as good as sampling
        num_r_samples = self.model.mf_num_samples \
                if hasattr(self.model,'mf_num_samples') else 10
        num_stateseq_samples_per_r = self.model.mf_num_stateseq_samples_per_r \
                if hasattr(self.model,'mf_num_stateseq_samples_per_r') else 1

        self.expected_states = np.zeros((self.T,self.num_states))
        self.expected_transcounts = np.zeros((self.num_states,self.num_states))
        self.expected_durations = np.zeros((self.num_states,self.T))

        mf_aBl = self.mf_aBl

        for i in xrange(num_r_samples):
            for d in self.dur_distns:
                d._resample_r_from_mf()
            self.clear_caches()

            trans = self.mf_bwd_trans_matrix # TODO check this
            init = self.hmm_mf_bwd_pi_0
            aBl = mf_aBl.repeat(self.rs,axis=1)

            hmm_alphal, hmm_betal = HMMStatesEigen._messages_log(self,trans,init,aBl)

            # collect stateseq and transitions statistics from messages
            hmm_expected_states, hmm_expected_transcounts, normalizer = \
                    HMMStatesPython._expected_statistics_from_messages(
                            trans,aBl,hmm_alphal,hmm_betal)
            expected_states, expected_transcounts, _ \
                    = self._hmm_stats_to_hsmm_stats(
                            hmm_expected_states, hmm_expected_transcounts, normalizer)

            self.expected_states += expected_states / num_r_samples
            self.expected_transcounts += expected_transcounts / num_r_samples

            # collect duration statistics by sampling from messages
            for j in xrange(num_stateseq_samples_per_r):
                self._resample_from_mf(trans,init,aBl,hmm_alphal,hmm_betal)
                for state in xrange(self.num_states):
                    self.expected_durations[state] += \
                        np.bincount(
                                self.durations_censored[self.stateseq_norep == state],
                                minlength=self.T)[:self.T].astype(np.double) \
                            /(num_r_samples*num_stateseq_samples_per_r)

    def _hmm_stats_to_hsmm_stats(self,hmm_expected_states,hmm_expected_transcounts,normalizer):
        rs = self.rs
        starts = np.concatenate(((0,),np.cumsum(rs[:-1])))
        dotter = np.zeros((rs.sum(),len(rs)))
        for idx, (start, length) in enumerate(zip(starts,rs)):
            dotter[start:start+length,idx] = 1.

        expected_states = hmm_expected_states.dot(dotter)
        expected_transcounts = dotter.T.dot(hmm_expected_transcounts).dot(dotter)
        expected_transcounts.flat[::expected_transcounts.shape[0]+1] = 0

        return expected_states, expected_transcounts, normalizer

    def _resample_from_mf(self,trans,init,aBl,hmm_alphal,hmm_betal):
        self.stateseq = HMMStatesEigen._sample_forwards_log(
                hmm_betal,trans,init,aBl)
        self._map_states()

    @property
    def hmm_mf_bwd_pi_0(self):
        rs = self.rs
        starts = np.concatenate(((0,),rs.cumsum()[:-1]))
        mf_pi_0 = np.zeros(rs.sum())
        mf_pi_0[starts] = self.mf_pi_0
        return mf_pi_0

    @property
    def mf_bwd_trans_matrix(self):
        rs = self.rs
        starts, ends = cumsum(rs,strict=True), cumsum(rs,strict=False)
        trans_matrix = np.zeros((ends[-1],ends[-1]))

        Elnps, Eln1mps = zip(*[d._fixedr_distns[d.ridx]._mf_expected_statistics() for d in self.dur_distns])
        Eps, E1mps = np.exp(Elnps), np.exp(Eln1mps) # NOTE: actually exp(E[ln(p)]) etc

        enters = self.mf_bwd_enter_rows(rs,Eps,E1mps)
        for (i,j), Aij in np.ndenumerate(self.mf_trans_matrix):
            block = trans_matrix[starts[i]:ends[i],starts[j]:ends[j]]
            block[-1,:] = Aij * eE1mps[i] * enters[j]
            if i == j:
                block[...] += np.diag(np.repeat(eEps[i],rs[i])) \
                        + np.diag(np.repeat(eE1mps[i],rs[i]-1),k=1)

        assert np.all(trans_matrix >= 0)
        return trans_matrix

    def mf_bwd_enter_rows(self,rs,Elnps,Eln1mps):
        return [self._mf_binom(np.arange(r)[::-1],r-1,Ep,E1mp)
            for r,Ep,E1mp in zip(rs,Eps,E1mps)]

    @staticmethod
    def _mf_binom(k,n,p1,p2):
        return np.exp(special.gammaln(n+1) - special.gammaln(k+1) - special.gammaln(n-k+1) \
                + k*p1 + (n-k)*p2)

class HSMMStatesIntegerNegativeBinomialVariant(_HSMMStatesIntegerNegativeBinomialBase):
    @property
    def hmm_trans_matrix(self):
        return self.hmm_bwd_trans_matrix

    @property
    def hmm_bwd_trans_matrix(self):
        rs, ps = self.rs, self.ps
        starts, ends = cumsum(rs,strict=True), cumsum(rs,strict=False)
        trans_matrix = np.zeros((rs.sum(),rs.sum()))

        for (i,j), Aij in np.ndenumerate(self.trans_matrix):
            block = trans_matrix[starts[i]:ends[i],starts[j]:ends[j]]
            block[-1,0] = Aij * (1-ps[i])
            if i == j:
                block[...] += np.diag(np.repeat(ps[i],rs[i])) \
                        + np.diag(np.repeat(1-ps[i],rs[i]-1),k=1)

        assert np.allclose(trans_matrix.sum(1),1)
        return trans_matrix


class HSMMStatesDelayedIntegerNegativeBinomial(HSMMStatesIntegerNegativeBinomial):
    @property
    def hmm_trans_matrix(self):
        # return self.hmm_trans_matrix_orig
        return self.hmm_trans_matrix_2

    @property
    def hmm_trans_matrix_orig(self):
        rs, ps, delays = self.rs, self.ps, self.delays
        starts, ends = cumsum(rs+delays,strict=True), cumsum(rs+delays,strict=False)
        trans_matrix = np.zeros((ends[-1],ends[-1]))

        enters = self.bwd_enter_rows
        for (i,j), Aij in np.ndenumerate(self.trans_matrix):
            block = trans_matrix[starts[i]:ends[i],starts[j]:ends[j]]

            if delays[i] == 0:
                block[-1,:rs[j]] = Aij * enters[j] * (1-ps[i])
            else:
                block[-1,:rs[j]] = Aij * enters[j]

            if i == j:
                block[:rs[i],:rs[i]] += \
                    np.diag(np.repeat(ps[i],rs[i])) + np.diag(np.repeat(1-ps[i],rs[i]-1),k=1)
                if delays[i] > 0:
                    block[rs[i]-1,rs[i]] = (1-ps[i])
                    block[rs[i]:,rs[i]:] = np.eye(delays[i],k=1)

        assert np.allclose(trans_matrix.sum(1),1.)
        return trans_matrix

    @property
    def hmm_trans_matrix_1(self):
        rs, ps, delays = self.rs, self.ps, self.delays
        starts, ends = cumsum(rs+delays,strict=True), cumsum(rs+delays,strict=False)
        trans_matrix = np.zeros((ends[-1],ends[-1]))

        enters = self.bwd_enter_rows
        for (i,j), Aij in np.ndenumerate(self.trans_matrix):
            block = trans_matrix[starts[i]:ends[i],starts[j]:ends[j]]

            block[-1,:rs[j]] = Aij * enters[j] * (1-ps[i])

            if i == j:
                block[-rs[i]:,-rs[i]:] += \
                    np.diag(np.repeat(ps[i],rs[i])) + np.diag(np.repeat(1-ps[i],rs[i]-1),k=1)
                if delays[i] > 0:
                    block[:delays[i]:,:delays[i]] = np.eye(delays[i],k=1)
                    block[delays[i]-1,delays[i]] = 1

        assert np.allclose(trans_matrix.sum(1),1.)
        return trans_matrix

    @property
    def hmm_trans_matrix_2(self):
        rs, ps, delays = self.rs, self.ps, self.delays
        starts, ends = cumsum(rs+delays,strict=True), cumsum(rs+delays,strict=False)
        trans_matrix = np.zeros((ends[-1],ends[-1]))

        enters = self.bwd_enter_rows
        for (i,j), Aij in np.ndenumerate(self.trans_matrix):
            block = trans_matrix[starts[i]:ends[i],starts[j]:ends[j]]

            block[-1,0] = Aij * (1-ps[i])

            if i == j:
                block[-rs[i]:,-rs[i]:] += \
                    np.diag(np.repeat(ps[i],rs[i])) + np.diag(np.repeat(1-ps[i],rs[i]-1),k=1)
                if delays[i] > 0:
                    block[:delays[i]:,:delays[i]] = np.eye(delays[i],k=1)
                    block[delays[i]-1,-rs[i]:] = enters[i]

        assert np.allclose(trans_matrix.sum(1),1.)
        return trans_matrix

    @property
    def hmm_aBl(self):
        if self._hmm_aBl is None:
            self._hmm_aBl = self.aBl.repeat(self.rs+self.delays,axis=1)
        return self._hmm_aBl

    @property
    def hmm_pi_0(self):
        if self.left_censoring:
            raise NotImplementedError
        else:
            rs, delays = self.rs, self.delays
            starts = np.concatenate(((0,),(rs+delays).cumsum()[:-1]))
            pi_0 = np.zeros((rs+delays).sum())
            pi_0[starts] = self.pi_0
            return pi_0

    @property
    def delays(self):
        return np.array([d.delay for d in self.dur_distns])

    def _map_states(self):
        themap = np.arange(self.num_states).repeat(self.rs+self.delays).astype('int32')
        self.stateseq = themap[self.stateseq]

<<<<<<< HEAD
class HSMMStatesTruncatedIntegerNegativeBinomial(HSMMStatesDelayedIntegerNegativeBinomial):
    @property
    def bwd_enter_rows(self):
        enters = [stats.binom.pmf(np.arange(r)[::-1],r-1,p) for A,r,p in zip(As,self.rs,self.ps)]
        As = [np.diag(np.repeat(p,r)) + np.diag(np.repeat(1-p,r-1),k=1) for r,p in zip(self.rs,self.ps)]
        norms = [sum(v.dot(np.linalg.matrix_power(A,d))[-1]*(1-p) for d in xrange(delay))
                for A,v,p,delay in zip(As,enters,self.ps,self.delays)]
        return [v.dot(np.linalg.matrix_power(A,self.delays[state])) / (1.-norm)
                for state, (A,v,norm) in enumerate(zip(As,enters,norms))]
=======
class HSMMStatesDelayedIntegerNegativeBinomialSeparateTrans(
        _SeparateTransMixin,
        HSMMStatesDelayedIntegerNegativeBinomial):
    pass
>>>>>>> 774dfb11
<|MERGE_RESOLUTION|>--- conflicted
+++ resolved
@@ -426,7 +426,6 @@
         themap = np.arange(self.num_states).repeat(self.rs+self.delays).astype('int32')
         self.stateseq = themap[self.stateseq]
 
-<<<<<<< HEAD
 class HSMMStatesTruncatedIntegerNegativeBinomial(HSMMStatesDelayedIntegerNegativeBinomial):
     @property
     def bwd_enter_rows(self):
@@ -436,9 +435,13 @@
                 for A,v,p,delay in zip(As,enters,self.ps,self.delays)]
         return [v.dot(np.linalg.matrix_power(A,self.delays[state])) / (1.-norm)
                 for state, (A,v,norm) in enumerate(zip(As,enters,norms))]
-=======
+
 class HSMMStatesDelayedIntegerNegativeBinomialSeparateTrans(
         _SeparateTransMixin,
         HSMMStatesDelayedIntegerNegativeBinomial):
     pass
->>>>>>> 774dfb11
+
+class HSMMStatesTruncatedIntegerNegativeBinomialSeparateTrans(
+        _SeparateTransMixin,
+        HSMMStatesTruncatedIntegerNegativeBinomial):
+    pass
