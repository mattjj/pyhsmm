from __future__ import division
import numpy as np
from numpy import newaxis as na
from numpy.random import random
from matplotlib import pyplot as plt
import abc, copy, warnings

from ..util.stats import sample_discrete, sample_discrete_from_log, sample_markov
from ..util.general import rle, top_eigenvector, rcumsum, cumsum
from ..util.profiling import line_profiled

from ..util.temp import hsmm_messages_reduction_horizontal, \
        hsmm_messages_reduction_vertical, faster_indexing

PROFILING = True

import hmm_states
from hmm_states import _StatesBase, _SeparateTransMixin, \
        HMMStatesPython, HMMStatesEigen

class HSMMStatesPython(_StatesBase):
    def __init__(self,model,right_censoring=True,left_censoring=False,trunc=None,
            stateseq=None,**kwargs):
        self.right_censoring = right_censoring
        self.left_censoring = left_censoring
        self.trunc = trunc

        super(HSMMStatesPython,self).__init__(model,stateseq=stateseq,**kwargs)

    ### properties for the outside world

    @property
    def stateseq(self):
        return self._stateseq

    @stateseq.setter
    def stateseq(self,stateseq):
        self._stateseq = stateseq
        self._stateseq_norep = None
        self._durations_censored = None

    @property
    def stateseq_norep(self):
        if self._stateseq_norep is None:
            self._stateseq_norep, self._durations_censored = rle(self.stateseq)
        return self._stateseq_norep

    @property
    def durations_censored(self):
        if self._durations_censored is None:
            self._stateseq_norep, self._durations_censored = rle(self.stateseq)
        return self._durations_censored

    @property
    def durations(self):
        durs = self.durations_censored.copy()
        if self.left_censoring:
            durs[0] = self.dur_distns[self.stateseq_norep[0]].rvs_given_greater_than(durs[0]-1)
        if self.right_censoring:
            durs[-1] = self.dur_distns[self.stateseq_norep[-1]].rvs_given_greater_than(durs[-1]-1)
        return durs

    @property
    def untrunc_slice(self):
        return slice(1 if self.left_censoring else 0, -1 if self.right_censoring else None)

    @property
    def trunc_slice(self):
        if self.left_censoring and self.right_censoring:
            return [0,-1] if len(self.stateseq_norep) > 1 else [0]
        elif self.left_censoring:
            return [0]
        elif self.right_censoring:
            return [1] if len(self.stateseq_norep) > 1 else [0]
        else:
            return []

    ### model parameter properties

    @property
    def pi_0(self):
        if not self.left_censoring:
            return self.model.init_state_distn.pi_0
        else:
            return self.model.left_censoring_init_state_distn.pi_0

    @property
    def dur_distns(self):
        return self.model.dur_distns

    @property
    def log_trans_matrix(self):
        if self._log_trans_matrix is None:
            self._log_trans_matrix = np.log(self.trans_matrix)
        return self._log_trans_matrix


    @property
    def mf_pi_0(self):
        return self.model.init_state_distn.exp_expected_log_init_state_distn

    @property
    def mf_log_trans_matrix(self):
        if self._mf_log_trans_matrix is None:
            self._mf_log_trans_matrix = np.log(self.mf_trans_matrix)
        return self._mf_log_trans_matrix

    @property
    def mf_trans_matrix(self):
        return np.maximum(self.model.trans_distn.exp_expected_log_trans_matrix,1e-3)

    ### generation

    # TODO make this generic, just call hsmm_sample_forwards_log with zero
    # potentials?
    def generate_states(self):
        if self.left_censoring:
            raise NotImplementedError
        idx = 0
        nextstate_distr = self.pi_0
        A = self.trans_matrix

        stateseq = np.empty(self.T,dtype=np.int32)
        # durations = []

        while idx < self.T:
            # sample a state
            state = sample_discrete(nextstate_distr)
            # sample a duration for that state
            duration = self.dur_distns[state].rvs()
            # save everything
            # durations.append(duration)
            stateseq[idx:idx+duration] = state # this can run off the end, that's okay
            # set up next state distribution
            nextstate_distr = A[state,]
            # update index
            idx += duration

        self.stateseq = stateseq

    ### caching

    def clear_caches(self):
        self._aBl = self._mf_aBl = None
        self._aDl = self._mf_aDl = None
        self._aDsl = self._mf_aDsl = None
        self._log_trans_matrix = self._mf_log_trans_matrix = None
        self._normalizer = None
        super(HSMMStatesPython,self).clear_caches()

    ### array properties for homog model

    @property
    def aDl(self):
        if self._aDl is None:
            aDl = np.empty((self.T,self.num_states))
            possible_durations = np.arange(1,self.T + 1,dtype=np.float64)
            for idx, dur_distn in enumerate(self.dur_distns):
                aDl[:,idx] = dur_distn.log_pmf(possible_durations)
            self._aDl = aDl
        return self._aDl

    @property
    def aDsl(self):
        if self._aDsl is None:
            aDsl = np.empty((self.T,self.num_states))
            possible_durations = np.arange(1,self.T + 1,dtype=np.float64)
            for idx, dur_distn in enumerate(self.dur_distns):
                aDsl[:,idx] = dur_distn.log_sf(possible_durations)
            self._aDsl = aDsl
        return self._aDsl

    @property
    def mf_aBl(self):
        if self._mf_aBl is None:
            self._mf_aBl = aBl = np.empty((self.data.shape[0],self.num_states))
            for idx, o in enumerate(self.obs_distns):
                aBl[:,idx] = o.expected_log_likelihood(self.data)
            aBl[np.isnan(aBl).any(1)] = 0.
        return self._mf_aBl

    @property
    def mf_aDl(self):
        if self._mf_aDl is None:
            self._mf_aDl = aDl = np.empty((self.T,self.num_states))
            possible_durations = np.arange(1,self.T + 1,dtype=np.float64)
            for idx, dur_distn in enumerate(self.dur_distns):
                aDl[:,idx] = dur_distn.expected_log_pmf(possible_durations)
        return self._mf_aDl

    @property
    def mf_aDsl(self):
        if self._mf_aDsl is None:
            self._mf_aDsl = aDsl = np.empty((self.T,self.num_states))
            possible_durations = np.arange(1,self.T + 1,dtype=np.float64)
            for idx, dur_distn in enumerate(self.dur_distns):
                aDsl[:,idx] = dur_distn.expected_log_sf(possible_durations)
        return self._mf_aDsl

    # @property
    # def betal(self):
    #     if self._betal is None:
    #         self._betal = np.empty((self.Tblock,self.num_states))
    #     return self._betal

    # @property
    # def betastarl(self):
    #     if self._betastarl is None:
    #         self._betastarl = np.empty((self.Tblock,self.num_states))
    #     return self._betastarl

    # @property
    # def alphal(self):
    #     if self._alphal is None:
    #         self._alphal = np.empty((self.Tblock,self.num_states))
    #     return self._alphal

    # @property
    # def alphastarl(self):
    #     if self._alphastarl is None:
    #         self._alphastarl = np.empty((self.Tblock,self.num_states))
    #     return self._alphastarl

    ### NEW message passing, with external pure functions

    def messages_forwards(self):
        alphal, alphastarl, _ = hsmm_messages_forwards_log(
                self.trans_potentials,
                np.log(self.pi_0),
                self.reverse_cumulative_obs_potentials,
                self.reverse_dur_potentials,
                self.reverse_dur_survival_potentials,
                np.empty((self.T,self.num_states)),np.empty((self.T,self.num_states)))
        return alphal, alphastarl

    def messages_backwards(self):
        betal, betastarl, loglike = hsmm_messages_backwards_log(
                self.trans_potentials,
                np.log(self.pi_0),
                self.cumulative_obs_potentials,
                self.dur_potentials,
                self.dur_survival_potentials,
                np.empty((self.T,self.num_states)),np.empty((self.T,self.num_states)))
        self._normalizer = loglike
        return betal, betastarl



    def log_likelihood(self):
        if self._normalizer is None:
            self.messages_backwards() # NOTE: sets self._normalizer
        return self._normalizer

    def get_vlb(self):
        if self._normalizer is None:
            self.meanfieldupdate() # a bit excessive...
        return self._normalizer

    # forwards messages potentials

    def trans_potentials(self,t):
        return self.log_trans_matrix

    def cumulative_obs_potentials(self,t):
        stop = None if self.trunc is None else min(self.T,t+self.trunc)
        return np.cumsum(self.aBl[t:stop],axis=0), 0.

    def dur_potentials(self,t):
        stop = self.T-t if self.trunc is None else min(self.T-t,self.trunc)
        return self.aDl[:stop]

    def dur_survival_potentials(self,t):
        return self.aDsl[self.T-t -1] if (self.trunc is None or self.T-t > self.trunc) \
                else -np.inf

    # backwards messages potentials

    def reverse_cumulative_obs_potentials(self,t):
        start = 0 if self.trunc is None else max(0,t-self.trunc+1)
        return rcumsum(self.aBl[start:t+1])

    def reverse_dur_potentials(self,t):
        stop = t+1 if self.trunc is None else min(t+1,self.trunc)
        return self.aDl[:stop][::-1]

    def reverse_dur_survival_potentials(self,t):
        # NOTE: untested, unused without left-censoring
        return self.aDsl[t] if (self.trunc is None or t+1 < self.trunc) \
                else -np.inf

    # mean field messages potentials

    def mf_trans_potentials(self,t):
        return self.mf_log_trans_matrix

    def mf_cumulative_obs_potentials(self,t):
        stop = None if self.trunc is None else min(self.T,t+self.trunc)
        return np.cumsum(self.mf_aBl[t:stop],axis=0), 0.

    def mf_reverse_cumulative_obs_potentials(self,t):
        start = 0 if self.trunc is None else max(0,t-self.trunc+1)
        return rcumsum(self.mf_aBl[start:t+1])

    def mf_dur_potentials(self,t):
        stop = self.T-t if self.trunc is None else min(self.T-t,self.trunc)
        return self.mf_aDl[:stop]

    def mf_reverse_dur_potentials(self,t):
        stop = t+1 if self.trunc is None else min(t+1,self.trunc)
        return self.mf_aDl[:stop][::-1]

    def mf_dur_survival_potentials(self,t):
        return self.mf_aDsl[self.T-t -1] if (self.trunc is None or self.T-t > self.trunc) \
                else -np.inf

    def mf_reverse_dur_survival_potentials(self,t):
        # NOTE: untested, unused without left-censoring
        return self.mf_aDsl[t] if (self.trunc is None or t+1 < self.trunc) \
                else -np.inf

    ### Gibbs sampling

    @line_profiled
    def resample(self):
        self.aBl
        betal, betastarl = self.messages_backwards()
        self.sample_forwards(betal,betastarl)

    def copy_sample(self,newmodel):
        new = super(HSMMStatesPython,self).copy_sample(newmodel)
        return new

    def sample_forwards(self,betal,betastarl):
        self.stateseq, _ = hsmm_sample_forwards_log(
                self.trans_potentials,
                np.log(self.pi_0),
                self.cumulative_obs_potentials,
                self.dur_potentials,
                self.dur_survival_potentials,
                betal, betastarl)
        return self.stateseq

    ### Viterbi

    def Viterbi(self):
        self.stateseq = hsmm_maximizing_assignment(
            self.num_states, self.T,
            self.trans_potentials, np.log(self.pi_0),
            self.cumulative_obs_potentials,
            self.reverse_cumulative_obs_potentials,
            self.dur_potentials, self.dur_survival_potentials)

    def mf_Viterbi(self):
        self.stateseq = hsmm_maximizing_assignment(
            self.num_states, self.T,
            self.mf_trans_potentials, np.log(self.mf_pi_0),
            self.mf_cumulative_obs_potentials,
            self.mf_reverse_cumulative_obs_potentials,
            self.mf_dur_potentials, self.mf_dur_survival_potentials)

    ### EM

    # these two methods just call _expected_statistics with the right stuff

    def E_step(self):
        self.clear_caches()
        self.all_expected_stats = self._expected_statistics(
                self.trans_potentials, np.log(self.pi_0),
                self.cumulative_obs_potentials, self.reverse_cumulative_obs_potentials,
                self.dur_potentials, self.reverse_dur_potentials,
                self.dur_survival_potentials, self.reverse_dur_survival_potentials)

    def meanfieldupdate(self):
        self.clear_caches()
        self.all_expected_stats = self._expected_statistics(
                self.mf_trans_potentials, np.log(self.mf_pi_0),
                self.mf_cumulative_obs_potentials, self.mf_reverse_cumulative_obs_potentials,
                self.mf_dur_potentials, self.mf_reverse_dur_potentials,
                self.mf_dur_survival_potentials, self.mf_reverse_dur_survival_potentials)

    @property
    def all_expected_stats(self):
        return self.expected_states, self.expected_transcounts, \
                self.expected_durations, self._normalizer

    @all_expected_stats.setter
    def all_expected_stats(self,vals):
        self.expected_states, self.expected_transcounts, \
                self.expected_durations, self._normalizer = vals
        self.stateseq = self.expected_states.argmax(1).astype('int32') # for plotting

    def init_meanfield_from_sample(self):
        self.expected_states = \
            np.hstack([(self.stateseq == i).astype('float64')[:,na]
                for i in range(self.num_states)])

        from ..util.general import count_transitions
        self.expected_transcounts = \
            count_transitions(self.stateseq_norep,minlength=self.num_states)

        self.expected_durations = expected_durations = \
                np.zeros((self.num_states,self.T))
        for state in xrange(self.num_states):
            expected_durations[state] += \
                np.bincount(
                    self.durations_censored[self.stateseq_norep == state],
                    minlength=self.T)[:self.T]

    # here's the real work

    def _expected_statistics(self,
            trans_potentials, initial_state_potential,
            cumulative_obs_potentials, reverse_cumulative_obs_potentials,
            dur_potentials, reverse_dur_potentials,
            dur_survival_potentials, reverse_dur_survival_potentials):

        alphal, alphastarl, _ = hsmm_messages_forwards_log(
                trans_potentials,
                initial_state_potential,
                reverse_cumulative_obs_potentials,
                reverse_dur_potentials,
                reverse_dur_survival_potentials,
                np.empty((self.T,self.num_states)),np.empty((self.T,self.num_states)))

        betal, betastarl, normalizer = hsmm_messages_backwards_log(
                trans_potentials,
                initial_state_potential,
                cumulative_obs_potentials,
                dur_potentials,
                dur_survival_potentials,
                np.empty((self.T,self.num_states)),np.empty((self.T,self.num_states)))

        expected_states = self._expected_states(
                alphal, betal, alphastarl, betastarl, normalizer)

        expected_transitions = self._expected_transitions(
                alphal, betastarl, trans_potentials, normalizer) # TODO assumes homog trans

        expected_durations = self._expected_durations(
                dur_potentials,cumulative_obs_potentials,
                alphastarl, betal, normalizer)

        return expected_states, expected_transitions, expected_durations, normalizer

    def _expected_states(self,alphal,betal,alphastarl,betastarl,normalizer):
        gammal = alphal + betal
        gammastarl = alphastarl + betastarl
        gamma = np.exp(gammal - normalizer)
        gammastar = np.exp(gammastarl - normalizer)

        assert gamma.min() > 0.-1e-3 and gamma.max() < 1.+1e-3
        assert gammastar.min() > 0.-1e-3 and gammastar.max() < 1.+1e-3

        expected_states = \
            (gammastar - np.vstack((np.zeros(gamma.shape[1]),gamma[:-1]))).cumsum(0)

        assert not np.isnan(expected_states).any()
        assert expected_states.min() > 0.-1e-3 and expected_states.max() < 1 + 1e-3
        assert np.allclose(expected_states.sum(1),1.,atol=1e-2)

        expected_states = np.maximum(0.,expected_states)
        expected_states /= expected_states.sum(1)[:,na]

        # TODO break this out into a function
        self._changepoint_probs = gammastar.sum(1)

        return expected_states

    def _expected_transitions(self,alphal,betastarl,trans_potentials,normalizer):
        # TODO assumes homog trans; otherwise, need a loop
        Al = trans_potentials(0)
        transl = alphal[:-1,:,na] + betastarl[1:,na,:] + Al[na,...]
        transl -= normalizer
        expected_transcounts = np.exp(transl).sum(0)
        return expected_transcounts

    def _expected_durations(self,
            dur_potentials,cumulative_obs_potentials,
            alphastarl,betal,normalizer):
        if self.trunc is not None:
            raise NotImplementedError, "_expected_durations can't handle trunc"
        T = self.T
        logpmfs = -np.inf*np.ones_like(alphastarl)
        errs = np.seterr(invalid='ignore')
        for t in xrange(T):
            cB, offset = cumulative_obs_potentials(t)
            np.logaddexp(dur_potentials(t) + alphastarl[t] + betal[t:] +
                    cB - (normalizer + offset),
                    logpmfs[:T-t], out=logpmfs[:T-t])
        np.seterr(**errs)
        expected_durations = np.exp(logpmfs.T)

        return expected_durations


    ### plotting

    def plot(self,colors_dict=None,**kwargs):
        # TODO almost identical to HMM.plot, but with reference to
        # stateseq_norep
        from matplotlib import pyplot as plt
        X,Y = np.meshgrid(np.hstack((0,self.durations_censored.cumsum())),(0,1))

        if colors_dict is not None:
            C = np.array([[colors_dict[state] for state in self.stateseq_norep]])
        else:
            C = self.stateseq_norep[na,:]

        plt.pcolor(X,Y,C,vmin=0,vmax=1,**kwargs)
        plt.ylim((0,1))
        plt.xlim((0,self.T))
        plt.yticks([])
        plt.title('State Sequence')


# TODO call this 'time homog'
class HSMMStatesEigen(HSMMStatesPython):
    # NOTE: the methods in this class only work with iid emissions (i.e. without
    # overriding methods like cumulative_likelihood_block)

    def messages_backwards(self):
        # NOTE: np.maximum calls are because the C++ code doesn't do
        # np.logaddexp(-inf,-inf) = -inf, it likes nans instead
        from hsmm_messages_interface import messages_backwards_log
        betal, betastarl = messages_backwards_log(
                np.maximum(self.trans_matrix,1e-50),self.aBl,np.maximum(self.aDl,-1000000),
                self.aDsl,np.empty_like(self.aBl),np.empty_like(self.aBl),
                self.right_censoring,self.trunc if self.trunc is not None else self.T)
        assert not np.isnan(betal).any()
        assert not np.isnan(betastarl).any()

        if not self.left_censoring:
            self._normalizer = np.logaddexp.reduce(np.log(self.pi_0) + betastarl[0])
        else:
            raise NotImplementedError

        return betal, betastarl

    def messages_backwards_python(self):
        return super(HSMMStatesEigen,self).messages_backwards()

    def sample_forwards(self,betal,betastarl):
        from hsmm_messages_interface import sample_forwards_log
        if self.left_censoring:
            raise NotImplementedError
        caBl = np.vstack((np.zeros(betal.shape[1]),np.cumsum(self.aBl[:-1],axis=0)))
        self.stateseq = sample_forwards_log(
                self.trans_matrix,caBl,self.aDl,self.pi_0,betal,betastarl,
                np.empty(betal.shape[0],dtype='int32'))
        assert not (0 == self.stateseq).all()

    def sample_forwards_python(self,betal,betastarl):
        return super(HSMMStatesEigen,self).sample_forwards(betal,betastarl)

    @staticmethod
    def _resample_multiple(states_list):
        from hsmm_messages_interface import resample_log_multiple
        if len(states_list) > 0:
            Ts = [s.T for s in states_list]
            longest = np.argmax(Ts)
            stateseqs = [np.empty(T,dtype=np.int32) for T in Ts]
            loglikes = resample_log_multiple(
                    states_list[0].trans_matrix,
                    states_list[0].pi_0,
                    states_list[longest].aDl,
                    states_list[longest].aDsl,
                    [s.aBl for s in states_list],
                    np.array([s.right_censoring for s in states_list],dtype=np.int32),
                    np.array([s.trunc for s in states_list],dtype=np.int32),
                    stateseqs,
                    )
            for s, loglike, stateseq in zip(states_list,loglikes,stateseqs):
                s._normalizer = loglike
                s.stateseq = stateseq


class GeoHSMMStates(HSMMStatesPython):
    def resample(self):
        alphan, self._normalizer = HMMStatesEigen._messages_forwards_normalized(
                self.hmm_trans_matrix,
                self.pi_0,
                self.aBl)
        self.stateseq = HMMStatesEigen._sample_backwards_normalized(
                alphan,
                self.hmm_trans_matrix.T.copy())

    @property
    def hmm_trans_matrix(self):
        A = self.trans_matrix.copy()
        ps = np.array([d.p for d in self.dur_distns])

        A *= ps[:,na]
        A.flat[::A.shape[0]+1] = 1-ps
        assert np.allclose(1.,A.sum(1))

        return A

    def E_step(self):
        alphal = HMMStatesEigen._messages_forwards_log(
                self.hmm_trans_matrix,
                self.pi_0,
                self.aBl)
        betal = HMMStatesEigen._messages_backwards_log(
                self.hmm_trans_matrix,
                self.aBl)
        self.expected_states, self.expected_transcounts, self._normalizer = \
                HMMStatesPython._expected_statistics_from_messages(
                        self.hmm_trans_matrix,
                        self.aBl,
                        alphal,
                        betal)

        # using these is untested!
        self._expected_ns = np.diag(self.expected_transcounts).copy()
        self._expected_tots = self.expected_transcounts.sum(1)

        self.expected_transcounts.flat[::self.expected_transcounts.shape[0]+1] = 0.

    @property
    def expected_durations(self):
        raise NotImplementedError

    @expected_durations.setter
    def expected_durations(self,val):
        raise NotImplementedError

    # TODO viterbi!


class _PossibleChangepointsMixin(hmm_states._PossibleChangepointsMixin,HSMMStatesPython):
    @property
    def stateseq(self):
        return super(_PossibleChangepointsMixin,self).stateseq

    @stateseq.setter
    def stateseq(self,stateseq):
        hmm_states._PossibleChangepointsMixin.stateseq.fset(self,stateseq)
        HSMMStatesPython.stateseq.fset(self,self.stateseq)

    def init_meanfield_from_sample(self):
        # NOTE: only durations is different here; uses Tfull
        self.expected_states = \
            np.hstack([(self.stateseq == i).astype('float64')[:,na]
                for i in range(self.num_states)])

        from ..util.general import count_transitions
        self.expected_transcounts = \
            count_transitions(self.stateseq_norep,minlength=self.num_states)

        self.expected_durations = expected_durations = \
                np.zeros((self.num_states,self.Tfull))
        for state in xrange(self.num_states):
            expected_durations[state] += \
                np.bincount(
                    self.durations_censored[self.stateseq_norep == state],
                    minlength=self.Tfull)[:self.Tfull]

class GeoHSMMStatesPossibleChangepoints(_PossibleChangepointsMixin,GeoHSMMStates):
    pass

class HSMMStatesPossibleChangepoints(_PossibleChangepointsMixin,HSMMStatesPython):
    def clear_caches(self):
        self._caBl = None
        super(HSMMStatesPossibleChangepoints,self).clear_caches()

    @property
    def aDl(self):
        # just like parent aDl, except we use Tfull
        if self._aDl is None:
            aDl = np.empty((self.Tfull,self.num_states))
            possible_durations = np.arange(1,self.Tfull + 1,dtype=np.float64)
            for idx, dur_distn in enumerate(self.dur_distns):
                aDl[:,idx] = dur_distn.log_pmf(possible_durations)
            self._aDl = aDl
        return self._aDl

    @property
    def aDsl(self):
        # just like parent aDl, except we use Tfull
        if self._aDsl is None:
            aDsl = np.empty((self.Tfull,self.num_states))
            possible_durations = np.arange(1,self.Tfull + 1,dtype=np.float64)
            for idx, dur_distn in enumerate(self.dur_distns):
                aDsl[:,idx] = dur_distn.log_sf(possible_durations)
            self._aDsl = aDsl
        return self._aDsl

    @property
    def mf_aDl(self):
        # just like parent aDl, except we use Tfull
        if self._aDl is None:
            aDl = np.empty((self.Tfull,self.num_states))
            possible_durations = np.arange(1,self.Tfull + 1,dtype=np.float64)
            for idx, dur_distn in enumerate(self.dur_distns):
                aDl[:,idx] = dur_distn.expected_log_pmf(possible_durations)
            self._aDl = aDl
        return self._aDl

    @property
    def mf_aDsl(self):
        # just like parent aDl, except we use Tfull
        if self._aDsl is None:
            aDsl = np.empty((self.Tfull,self.num_states))
            possible_durations = np.arange(1,self.Tfull + 1,dtype=np.float64)
            for idx, dur_distn in enumerate(self.dur_distns):
                aDsl[:,idx] = dur_distn.expected_log_sf(possible_durations)
            self._aDsl = aDsl
        return self._aDsl

    ### message passing

    # TODO caching

    # TODO wrap the duration stuff into single functions. reduces passing
    # around, reduces re-computation in this case

    # backwards messages potentials

    @property
    def caBl(self):
        if self._caBl is None:
            self._caBl = np.vstack((np.zeros(self.num_states),self.aBl.cumsum(0)))
        return self._caBl


    def cumulative_obs_potentials(self,tblock):
        return self.caBl[tblock+1:][:self.trunc], self.caBl[tblock]
        # return self.aBl[tblock:].cumsum(0)[:self.trunc]

    @line_profiled
    def dur_potentials(self,tblock):
        possible_durations = self.segmentlens[tblock:].cumsum()[:self.trunc].astype('int32')
        # return self.aDl[possible_durations -1]
        out = np.empty((possible_durations.shape[0],self.aDl.shape[1]))
        faster_indexing(self.aDl,possible_durations,out)
        return out

    def dur_survival_potentials(self,tblock):
        # return -np.inf # for testing against other implementation
        max_dur = self.segmentlens[tblock:].cumsum()[:self.trunc][-1]
        return self.aDsl[max_dur -1]

    # forwards messages potentials

    def reverse_cumulative_obs_potentials(self,tblock):
        return rcumsum(self.aBl[:tblock+1])\
                [-self.trunc if self.trunc is not None else None:]

    def reverse_dur_potentials(self,tblock):
        possible_durations = rcumsum(self.segmentlens[:tblock+1])\
                [-self.trunc if self.trunc is not None else None:]
        return self.aDl[possible_durations -1]

    def reverse_dur_survival_potentials(self,tblock):
        # NOTE: untested, unused
        max_dur = rcumsum(self.segmentlens[:tblock+1])\
                [-self.trunc if self.trunc is not None else None:][0]
        return self.aDsl[max_dur -1]

    # mean field messages potentials

    def mf_cumulative_obs_potentials(self,tblock):
        return self.mf_aBl[tblock:].cumsum(0)[:self.trunc], 0.

    def mf_reverse_cumulative_obs_potentials(self,tblock):
        return rcumsum(self.mf_aBl[:tblock+1])\
                [-self.trunc if self.trunc is not None else None:]

    def mf_dur_potentials(self,tblock):
        possible_durations = self.segmentlens[tblock:].cumsum()[:self.trunc]
        return self.mf_aDl[possible_durations -1]

    def mf_reverse_dur_potentials(self,tblock):
        possible_durations = rcumsum(self.segmentlens[:tblock+1])\
                [-self.trunc if self.trunc is not None else None:]
        return self.mf_aDl[possible_durations -1]

    def mf_dur_survival_potentials(self,tblock):
        max_dur = self.segmentlens[tblock:].cumsum()[:self.trunc][-1]
        return self.mf_aDsl[max_dur -1]

    def mf_reverse_dur_survival_potentials(self,tblock):
        max_dur = rcumsum(self.segmentlens[:tblock+1])\
                [-self.trunc if self.trunc is not None else None:][0]
        return self.mf_aDsl[max_dur -1]


    ### generation

    def generate_states(self):
        if self.left_censoring:
            raise NotImplementedError
        Tblock = len(self.changepoints)
        blockstateseq = self.blockstateseq = np.zeros(Tblock,dtype=np.int32)

        tblock = 0
        nextstate_distr = self.pi_0
        A = self.trans_matrix

        while tblock < Tblock:
            # sample the state
            state = sample_discrete(nextstate_distr)

            # compute possible duration info (indep. of state)
            possible_durations = self.segmentlens[tblock:].cumsum()

            # compute the pmf over those steps
            durprobs = self.dur_distns[state].pmf(possible_durations)
            # TODO censoring: the last possible duration isn't quite right
            durprobssum = durprobs.sum()
            durprobs /= durprobssum

            # If no duration is possible, then pick the first duration
            if durprobssum == 0:
                durprobs[0] = 1.0
                durprobs[1:] = 0.0

            # sample it
            blockdur = sample_discrete(durprobs) + 1

            # set block sequence
            blockstateseq[tblock:tblock+blockdur] = state

            # set up next iteration
            tblock += blockdur
            nextstate_distr = A[state]

        self._stateseq_norep = None
        self._durations_censored = None

    def generate(self):
        raise NotImplementedError

    # TODO E step refactor
    # TODO trunc

    def _expected_durations(self,
            dur_potentials,cumulative_obs_potentials,
            alphastarl,betal,normalizer):
        logpmfs = -np.inf*np.ones((self.Tfull,alphastarl.shape[1]))
        errs = np.seterr(invalid='ignore') # logaddexp(-inf,-inf)
        # TODO censoring not handled correctly here
        for tblock in xrange(self.Tblock):
            possible_durations = self.segmentlens[tblock:].cumsum()[:self.trunc]
            cB, offset = cumulative_obs_potentials(tblock)
            logpmfs[possible_durations -1] = np.logaddexp(
                    dur_potentials(tblock) + alphastarl[tblock]
                    + betal[tblock:tblock+self.trunc if self.trunc is not None else None]
                    + cB - (offset + normalizer),
                    logpmfs[possible_durations -1])
        np.seterr(**errs)
        return np.exp(logpmfs.T)

class HSMMStatesPossibleChangepointsSeparateTrans(
        _SeparateTransMixin,
        HSMMStatesPossibleChangepoints):
    pass


class DiagGaussStates(HSMMStatesPossibleChangepointsSeparateTrans):
    @property
    def aBl(self):
        if self._aBl is None:
            sigmas = np.array([d.sigmas for d in self.obs_distns])
            Js = -1./(2*sigmas)
            mus = np.array([d.mu for d in self.obs_distns])
            aBl = (np.einsum('td,td,nd->tn',self.data,self.data,Js)
                    - np.einsum('td,nd,nd->tn',self.data,2*mus,Js)) \
                  + (mus**2*Js - 1./2*np.log(2*np.pi*sigmas)).sum(1)
            aBl[np.isnan(aBl).any(1)] = 0.

            aBBl = np.empty((self.Tblock,self.num_states))
            for idx, (start,stop) in enumerate(self.changepoints):
                aBBl[idx] = aBl[start:stop].sum(0)

            self._aBl = aBl
            self._aBBl = aBBl
        return self._aBBl

    @property
    def aBl_slow(self):
        return super(DiagGaussStates,self).aBl

class DiagGaussGMMStates(HSMMStatesPossibleChangepointsSeparateTrans):
    @property
    def aBl(self):
        return self.aBl_eigen

    @property
    def aBl_einsum(self):
        if self._aBBl is None:
            sigmas = np.array([[c.sigmas for c in d.components] for d in self.obs_distns])
            Js = -1./(2*sigmas)
            mus = np.array([[c.mu for c in d.components] for d in self.obs_distns])

            # all_likes is T x Nstates x Ncomponents
            all_likes = \
                    (np.einsum('td,td,nkd->tnk',self.data,self.data,Js)
                        - np.einsum('td,nkd,nkd->tnk',self.data,2*mus,Js))
            all_likes += (mus**2*Js - 1./2*np.log(2*np.pi*sigmas)).sum(2)

            # weights is Nstates x Ncomponents
            weights = np.log(np.array([d.weights.weights for d in self.obs_distns]))
            all_likes += weights[na,...]

            # aBl is T x Nstates
            aBl = self._aBl = np.logaddexp.reduce(all_likes, axis=2)
            aBl[np.isnan(aBl).any(1)] = 0.

            aBBl = self._aBBl = np.empty((self.Tblock,self.num_states))
            for idx, (start,stop) in enumerate(self.changepoints):
                aBBl[idx] = aBl[start:stop].sum(0)

        return self._aBBl

    @property
    def aBl_eigen(self):
        if self._aBBl is None:
            sigmas = np.array([[c.sigmas for c in d.components] for d in self.obs_distns])
            mus = np.array([[c.mu for c in d.components] for d in self.obs_distns])
            weights = np.array([d.weights.weights for d in self.obs_distns])
            changepoints = np.array(self.changepoints).astype('int32')

            if self.model.temperature is not None:
                sigmas *= self.model.temperature

            from ..util.temp import gmm_likes
            self._aBBl = np.empty((self.Tblock,self.num_states))
            gmm_likes(self.data,sigmas,mus,weights,changepoints,self._aBBl)
        return self._aBBl

    @property
    def aBl_slow(self):
        self.clear_caches()
        return super(DiagGaussGMMStates,self).aBl

### HSMM messages

@line_profiled
def hsmm_messages_backwards_log(
    trans_potentials, initial_state_potential,
    cumulative_obs_potentials, dur_potentials, dur_survival_potentials,
    betal, betastarl,
    left_censoring=False, right_censoring=True):
    errs = np.seterr(invalid='ignore') # logaddexp(-inf,-inf)

    T, _ = betal.shape

    betal[-1] = 0.
    for t in xrange(T-1,-1,-1):
        cB, offset = cumulative_obs_potentials(t)
        dp = dur_potentials(t)
        hsmm_messages_reduction_vertical(betal[t:t+cB.shape[0]],cB,dp,betastarl[t])
        # hsmm_messages_reduction_horizontal(betal[t:t+cB.shape[0]],cB,dp,betastarl[t])
        # np.logaddexp.reduce(betal[t:t+cB.shape[0]] + cB + dur_potentials(t),
        #         axis=0, out=betastarl[t])
        betastarl[t] -= offset
        if right_censoring:
            np.logaddexp(betastarl[t], cB[-1] - offset + dur_survival_potentials(t),
                    out=betastarl[t])
        np.logaddexp.reduce(betastarl[t] + trans_potentials(t-1),
                axis=1, out=betal[t-1])
    betal[-1] = 0. # overwritten on last iteration

    if not left_censoring:
        normalizer = np.logaddexp.reduce(initial_state_potential + betastarl[0])
    else:
        raise NotImplementedError

    np.seterr(**errs)
    return betal, betastarl, normalizer

@line_profiled
def hsmm_messages_forwards_log(
    trans_potential, initial_state_potential,
    reverse_cumulative_obs_potentials, reverse_dur_potentials, reverse_dur_survival_potentials,
    alphal, alphastarl,
    left_censoring=False, right_censoring=True):

    T, _ = alphal.shape

    alphastarl[0] = initial_state_potential
    for t in xrange(T-1):
        cB = reverse_cumulative_obs_potentials(t)
        np.logaddexp.reduce(alphastarl[t+1-cB.shape[0]:t+1] + cB + reverse_dur_potentials(t),
                axis=0, out=alphal[t])
        if left_censoring:
            raise NotImplementedError
        np.logaddexp.reduce(alphal[t][:,na] + trans_potential(t),
                axis=0, out=alphastarl[t+1])
    t = T-1
    cB = reverse_cumulative_obs_potentials(t)
    np.logaddexp.reduce(alphastarl[t+1-cB.shape[0]:t+1] + cB + reverse_dur_potentials(t),
            axis=0, out=alphal[t])

    if not right_censoring:
        normalizer = np.logaddexp.reduce(alphal[t])
    else:
        normalizer = None # TODO

    return alphal, alphastarl, normalizer

@line_profiled
def hsmm_sample_forwards_log(
    trans_potentials, initial_state_potential,
    cumulative_obs_potentials, dur_potentials, dur_survival_potentails,
    betal, betastarl,
    left_censoring=False, right_censoring=True):

    T, _ = betal.shape
    stateseq = np.empty(T,dtype=np.int32)
    durations = []

    t = 0

    if left_censoring:
        raise NotImplementedError
    else:
        nextstate_unsmoothed = initial_state_potential

    while t < T:
        ## sample the state
        nextstate_distn_log = nextstate_unsmoothed + betastarl[t]
        nextstate_distn = np.exp(nextstate_distn_log - np.logaddexp.reduce(nextstate_distn_log))
        assert nextstate_distn.sum() > 0
        state = sample_discrete(nextstate_distn)

        ## sample the duration
        dur_logpmf = dur_potentials(t)[:,state]
        obs, offset = cumulative_obs_potentials(t)
        obs, offset = obs[:,state], offset[state]
        durprob = np.random.random()

        dur = 0 # NOTE: always incremented at least once
        while durprob > 0 and dur < dur_logpmf.shape[0] and t+dur < T:
            p_d = np.exp(dur_logpmf[dur] + obs[dur] - offset
                    + betal[t+dur,state] - betastarl[t,state])

            assert not np.isnan(p_d)
            durprob -= p_d
            dur += 1

        stateseq[t:t+dur] = state
        durations.append(dur)

        t += dur
        nextstate_log_distn = trans_potentials(t)[state]

    return stateseq, durations

@line_profiled
def hsmm_maximizing_assignment(
    N, T,
    trans_potentials, initial_state_potential,
    cumulative_obs_potentials, reverse_cumulative_obs_potentials,
    dur_potentials, dur_survival_potentials,
    left_censoring=False, right_censoring=True):

    beta_scores, beta_args = np.empty((T,N)), np.empty((T,N),dtype=np.int)
    betastar_scores, betastar_args = np.empty((T,N)), np.empty((T,N),dtype=np.int)

    beta_scores[-1] = 0.
    for t in xrange(T-1,-1,-1):
        cB, offset = cumulative_obs_potentials(t)

        vals = beta_scores[t:t+cB.shape[0]] + cB + dur_potentials(t)
        if right_censoring:
            vals = np.vstack((vals,cB[-1] + dur_survival_potentials(t)))
        vals -= offset

        vals.max(axis=0,out=betastar_scores[t])
        vals.argmax(axis=0,out=betastar_args[t])

        vals = betastar_scores[t] + trans_potentials(t-1)

        vals.max(axis=1,out=beta_scores[t-1])
        vals.argmax(axis=1,out=beta_args[t-1])
    beta_scores[-1] = 0.

<<<<<<< HEAD
    stateseq = np.empty(T,dtype='int32')
=======
    stateseq = np.empty(T,dtype=np.int32)
>>>>>>> a138ec1b

    t = 0
    state = (betastar_scores[t] + initial_state_potential).argmax()
    dur = betastar_args[t,state]
    stateseq[t:t+dur] = state
    t += dur
    while t < T:
        state = beta_args[t-1,state]
        dur = betastar_args[t,state] + 1
        stateseq[t:t+dur] = state
        t += dur

    return stateseq
<|MERGE_RESOLUTION|>--- conflicted
+++ resolved
@@ -1077,11 +1077,7 @@
         vals.argmax(axis=1,out=beta_args[t-1])
     beta_scores[-1] = 0.
 
-<<<<<<< HEAD
     stateseq = np.empty(T,dtype='int32')
-=======
-    stateseq = np.empty(T,dtype=np.int32)
->>>>>>> a138ec1b
 
     t = 0
     state = (betastar_scores[t] + initial_state_potential).argmax()
