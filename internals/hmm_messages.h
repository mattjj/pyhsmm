#ifndef HMM_MESSAGES_H
#define HMM_MESSAGES_H

#ifndef MY_CSTDINT_H
#define MY_CSTDINT_H
#include <stdint.h>
#endif

#ifndef EIGEN_CORE_H
#include <Eigen/Core>
#endif

#ifndef UTIL_H
#include "util.h"
#endif

// TODO remove stack alignment trick stuff?

using namespace Eigen;
using namespace std;

// NOTE: numpy arrays are row-major by default, while Eigen is column-major; I
// worked with each's deafult alignment, so the notion of "row" and "column"
// get transposed here compared to numpy code
// NOTE: I wrote that when I was young and naive; it'd be better just to
// use the RowMajor flag with Eigen. TODO

// NOTE: on my test machine numpy heap arrays were always aligned, but I doubt
// that's guaranteed. Still, this code assumes alignment!

// NOTE: I assume alignment of stack arrays, too

namespace hmm {

    // Messages

    template <typename Type>
    void messages_backwards_log(int M, int T, Type *A, Type *aBl, Type *betal)
    {
        // inputs
        Map<Matrix<Type,Dynamic,Dynamic>,Aligned> eAT(A,M,M);
        Map<Matrix<Type,Dynamic,Dynamic>,Aligned> eaBl(aBl,M,T);

        // outputs
        Map<Matrix<Type,Dynamic,Dynamic>,Aligned> ebetal(betal,M,T);

        // locals
        Matrix<Type,Dynamic,Dynamic> eA(M,M);
        eA = eAT.transpose();
        Matrix<Type,Dynamic,1> thesum(M);
        Type cmax;

        // computation!
        ebetal.col(T-1).setZero();
        for (int t=T-2; t>=0; t--) {
            thesum = eaBl.col(t+1) + ebetal.col(t+1);
            cmax = thesum.maxCoeff();
            ebetal.col(t) = (eA * (thesum.array() - cmax).exp().matrix()).array().log() + cmax;
        }
    }

    template <typename Type>
    void messages_forwards_log(int M, int T, Type *A, Type *pi0, Type *aBl,
            Type *alphal)
    {
        // inputs
        Map<Matrix<Type,Dynamic,Dynamic>,Aligned> eAT(A,M,M);
        Map<Array<Type,Dynamic,1>,Aligned> epi0(pi0,M);
        Map<Matrix<Type,Dynamic,Dynamic>,Aligned> eaBl(aBl,M,T);

        // outputs
        Map<Matrix<Type,Dynamic,Dynamic>,Aligned> ealphal(alphal,M,T);

        // locals
        Type cmax;

        // computation!
        ealphal.col(0) = epi0.log() + eaBl.col(0).array();
        for (int t=0; t<T-1; t++) {
            cmax = ealphal.col(t).maxCoeff();
            ealphal.col(t+1) = (eAT * (ealphal.col(t).array()
                        - cmax).array().exp().matrix()).array().log()
                + cmax + eaBl.col(t+1).array();
        }
    }

    template <typename Type>
    Type messages_forwards_normalized(int M, int T, Type *A, Type *pi0, Type *aBl,
            Type *alphan)
    {
        Map<Matrix<Type,Dynamic,Dynamic>,Aligned> eAT(A,M,M);
        Map<Matrix<Type,Dynamic,Dynamic>,Aligned> eaBl(aBl,M,T);
        Map<Matrix<Type,Dynamic,1>,Aligned> epi0(pi0,M);

        Map<Array<Type,Dynamic,Dynamic>,Aligned> ealphan(alphan,M,T);

        Type logtot = 0.;
        Type cmax, norm;

        cmax = eaBl.col(0).maxCoeff();
        ealphan.col(0) = epi0.array() * (eaBl.col(0).array() - cmax).exp();
        norm = ealphan.col(0).sum();
        ealphan.col(0) /= norm;
        logtot += log(norm) + cmax;
        for (int t=0; t<T-1; t++) {
            cmax = eaBl.col(t+1).maxCoeff();
            ealphan.col(t+1) = (eAT * ealphan.col(t).matrix()).array()
                * (eaBl.col(t+1).array() - cmax).exp();
            norm = ealphan.col(t+1).sum();
            ealphan.col(t+1) /= norm;
            logtot += log(norm) + cmax;
        }

        return logtot;
    }

    // Sampling

    template <typename Type>
    void sample_forwards_log(
            int M, int T, Type *A, Type *pi0, Type *aBl, Type *betal, int32_t *stateseq)
    {
        // inputs
        Map<Matrix<Type,Dynamic,Dynamic>,Aligned> eAT(A,M,M);
        Map<Matrix<Type,Dynamic,Dynamic>,Aligned> eaBl(aBl,M,T);
        Map<Matrix<Type,Dynamic,Dynamic>,Aligned> ebetal(betal,M,T);
        Map<Matrix<Type,Dynamic,1>,Aligned> epi0(pi0,M);

        // locals
        int idx;
        Matrix<Type,Dynamic,1> nextstate_unsmoothed(M);
        Matrix<Type,Dynamic,1> logdomain(M);
        Matrix<Type,Dynamic,1> nextstate_distr(M);

        // code!
        nextstate_unsmoothed = epi0;
        for (idx=0; idx < T; idx++) {
            logdomain = ebetal.col(idx) + eaBl.col(idx);
            nextstate_distr = (logdomain.array() - logdomain.maxCoeff()).exp()
                * nextstate_unsmoothed.array();
            stateseq[idx] = util::sample_discrete(M,nextstate_distr.data());
            nextstate_unsmoothed = eAT.col(stateseq[idx]);
        }
    }

    template <typename Type>
    void sample_backwards_normalized(int M, int T, Type *AT, Type *alphan,
            int32_t *stateseq)
    {
        Map<Matrix<Type,Dynamic,Dynamic>,Aligned> eA(AT,M,M);
        Map<Matrix<Type,Dynamic,Dynamic>,Aligned> ealphan(alphan,M,T);

<<<<<<< HEAD
        Array<Type,Dynamic,1> etemp(M);

        stateseq[T-1] = util::sample_discrete(M,ealphan.col(T-1).data());
        for (int t=T-2; t>=0; t--) {
            etemp = eA.col(stateseq[t+1]).array() * ealphan.col(t).array();
            stateseq[t] = util::sample_discrete(M,etemp.data());
=======
        Type next_potential[M] __attribute__ ((aligned(16)));
        Map<Array<Type,Dynamic,1>,Aligned> enext_potential(next_potential,M);
        enext_potential.setOnes();

        Type temp[M] __attribute__ ((aligned(16)));
        Map<Array<Type,Dynamic,1>,Aligned> etemp(temp,M);

        for (int t=T-1; t>=0; t--) {
            etemp = enext_potential * ealphan.col(t).array();
            stateseq[t] = util::sample_discrete(M,temp);
            enext_potential = eA.col(stateseq[t]);
>>>>>>> 4ffd299e
        }
    }

    // Viterbi

    template <typename Type>
    void viterbi(
            int M, int T, Type *A, Type *pi0, Type *aBl,
            int32_t *stateseq)
    {
        // inputs
        Map<Matrix<Type,Dynamic,Dynamic>,Aligned> eA(A,M,M);
        Map<Matrix<Type,Dynamic,Dynamic>,Aligned> eaBl(aBl,M,T);
        Map<Array<Type,Dynamic,1>,Aligned> epi0(pi0,M);

        // locals
        MatrixXi args(M,T);
        Matrix<Type,Dynamic,Dynamic> eAl(M,M);
        eAl = eA.array().log();
        Matrix<Type,Dynamic,1> scores(M);
        Matrix<Type,Dynamic,1> prevscores(M);
        Matrix<Type,Dynamic,1> tempvec(M);
        int maxIndex;

        // computation!
        scores.setZero();
        for (int t=T-2; t>=0; t--) {
            for (int i=0; i<M; i++) {
                tempvec = eAl.col(i) + scores + eaBl.col(t+1);
                prevscores(i) = tempvec.maxCoeff(&maxIndex);
                args(i,t+1) = maxIndex;
            }
            scores = prevscores;
        }

        (scores.array() + epi0.log() + eaBl.col(0).array()).maxCoeff(stateseq);
        for (int t=1; t<T; t++) {
            stateseq[t] = args(stateseq[t-1],t);
        }
    }
}

#endif<|MERGE_RESOLUTION|>--- conflicted
+++ resolved
@@ -150,26 +150,12 @@
         Map<Matrix<Type,Dynamic,Dynamic>,Aligned> eA(AT,M,M);
         Map<Matrix<Type,Dynamic,Dynamic>,Aligned> ealphan(alphan,M,T);
 
-<<<<<<< HEAD
         Array<Type,Dynamic,1> etemp(M);
 
         stateseq[T-1] = util::sample_discrete(M,ealphan.col(T-1).data());
         for (int t=T-2; t>=0; t--) {
             etemp = eA.col(stateseq[t+1]).array() * ealphan.col(t).array();
             stateseq[t] = util::sample_discrete(M,etemp.data());
-=======
-        Type next_potential[M] __attribute__ ((aligned(16)));
-        Map<Array<Type,Dynamic,1>,Aligned> enext_potential(next_potential,M);
-        enext_potential.setOnes();
-
-        Type temp[M] __attribute__ ((aligned(16)));
-        Map<Array<Type,Dynamic,1>,Aligned> etemp(temp,M);
-
-        for (int t=T-1; t>=0; t--) {
-            etemp = enext_potential * ealphan.col(t).array();
-            stateseq[t] = util::sample_discrete(M,temp);
-            enext_potential = eA.col(stateseq[t]);
->>>>>>> 4ffd299e
         }
     }
 
