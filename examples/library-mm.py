--- conflicted
+++ resolved
@@ -2,6 +2,7 @@
 import numpy as np
 
 from pyhsmm.util.general import rle
+from pyhsmm.util.text import progprint_xrange
 
 import pyhsmm
 from pyhsmm import distributions as d
@@ -11,28 +12,19 @@
 #  load data  #
 ###############
 
-<<<<<<< HEAD
-# dummy parameters, not used
-=======
->>>>>>> f741d99c
 T = 1000
-#f = np.load('/Users/mattjj/Dropbox/Test Data/TMT_50p_mixtures_and_data.npz')
-f = np.load("/Users/Alex/Dropbox/Science/Datta lab/Posture Tracking/Test Data/TMT_50p_mixtures_and_data.npz")
+
+f = np.load('/Users/mattjj/Dropbox/Test Data/TMT_50p_mixtures_and_data.npz')
 mus = f['mu']
 sigmas = f['sigma']
 data = f['data'][:T]
-
 
 library_size, obs_dim = mus.shape
 labels = f['labels'][:T]
 
 # boost diagonal a bit to make it better behaved
 for i in range(sigmas.shape[0]):
-<<<<<<< HEAD
-    sigmas[i] += np.eye(obs_dim)
-=======
     sigmas[i] += np.eye(obs_dim)*1e-7
->>>>>>> f741d99c
 
 #####################################
 #  build observation distributions  #
@@ -50,24 +42,16 @@
         components=component_library,
         data=data)
 
-<<<<<<< HEAD
-=======
 # initialize to each state corresponding to just one gaussian component
 init_weights = np.eye(library_size)
 
->>>>>>> f741d99c
 hsmm_obs_distns = [FrozenMixtureDistribution(
     all_likelihoods=all_likelihoods,
     all_data=data, # for plotting
     components=component_library,
-<<<<<<< HEAD
-    weights=indicator,
-    ) for indicator in np.eye(library_size)]
-=======
     alpha_0=3.,
     weights=weights,
     ) for weights in init_weights]
->>>>>>> f741d99c
 
 ####################
 #  build HDP-HSMM  #
@@ -91,10 +75,6 @@
 # NOTE: data is a dummy, just indices being passed around because we precompute
 # all likelihoods
 model.add_data(np.arange(T))
-<<<<<<< HEAD
-for i in progprint_xrange(25):
-    model.Viterbi_EM_step()
-=======
 
 for itr in progprint_xrange(25):
     model.resample_model()
@@ -104,4 +84,3 @@
 # for itr in progprint_xrange(niter):
 #     model.Viterbi_EM_step()
 #     W[itr] = np.array([od.weights.weights for od in model.obs_distns])
->>>>>>> f741d99c
