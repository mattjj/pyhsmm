from __future__ import division
import numpy as np

from pyhsmm.util.general import rle

import pyhsmm
from pyhsmm import distributions as d
from pyhsmm.basic.pybasicbayes.models import FrozenMixtureDistribution

###############
#  load data  #
###############

# dummy parameters, not used

<<<<<<< HEAD
#f = np.load('/Users/mattjj/Dropbox/Test Data/TMT_50p_mixtures_and_data.npz')
f = np.load("/Users/Alex/Dropbox/Science/Datta lab/Posture Tracking/Test Data/TMT_50p_mixtures_and_data.npz")
mus = f['mu']
sigmas = f['sigma']
data = f['data'][:1000]
=======
T = 1000

f = np.load('/Users/mattjj/Dropbox/Test Data/TMT_50p_mixtures_and_data.npz')
mus = f['mu']
sigmas = f['sigma']
data = f['data'][:T]
>>>>>>> dc899bba

library_size, obs_dim = mus.shape
labels = f['labels'][:T]

for i in range(sigmas.shape[0]):
    sigmas[i] += np.eye(obs_dim)

#####################################
#  build observation distributions  #
#####################################

component_library = [d.Gaussian(
    mu=mu,sigma=sigma,
    mu_0=np.zeros(obs_dim),sigma_0=np.eye(obs_dim),nu_0=obs_dim+10,kappa_0=1., # dummies, not used
    ) for mu,sigma in zip(mus,sigmas)]

# frozen mixtures never change their component parameters so we can compute the
# likelihoods all at once in the front
likelihoods = FrozenMixtureDistribution.get_all_likelihoods(
        components=component_library,
        data=data)

hsmm_obs_distns = [FrozenMixtureDistribution(
    likelihoods=likelihoods,
    alpha_0=3.,
    components=component_library,
    weights=indicator,
    ) for indicator in np.eye(library_size)]

dur_distns = [d.NegativeBinomialIntegerRVariantDuration(np.ones(20.),alpha_0=5.,beta_0=5.)
        for state in range(library_size)]

####################
#  build HDP-HSMM  #
####################

model = pyhsmm.models.HSMMIntNegBinVariant(
        init_state_concentration=10.,
        alpha=6.,gamma=6.,
        obs_distns=hsmm_obs_distns,
        dur_distns=dur_distns)
model.trans_distn.max_likelihood([rle(labels)[0]])

#############
#  run it!  #
#############

# NOTE: data is a dummy, just indices being passed around because we precompute
# all likelihoods
model.add_data(np.arange(T))
model.Viterbi_EM_step()
<|MERGE_RESOLUTION|>--- conflicted
+++ resolved
@@ -12,21 +12,13 @@
 ###############
 
 # dummy parameters, not used
-
-<<<<<<< HEAD
+T = 1000
 #f = np.load('/Users/mattjj/Dropbox/Test Data/TMT_50p_mixtures_and_data.npz')
 f = np.load("/Users/Alex/Dropbox/Science/Datta lab/Posture Tracking/Test Data/TMT_50p_mixtures_and_data.npz")
 mus = f['mu']
 sigmas = f['sigma']
-data = f['data'][:1000]
-=======
-T = 1000
+data = f['data'][:T]
 
-f = np.load('/Users/mattjj/Dropbox/Test Data/TMT_50p_mixtures_and_data.npz')
-mus = f['mu']
-sigmas = f['sigma']
-data = f['data'][:T]
->>>>>>> dc899bba
 
 library_size, obs_dim = mus.shape
 labels = f['labels'][:T]
@@ -77,4 +69,5 @@
 # NOTE: data is a dummy, just indices being passed around because we precompute
 # all likelihoods
 model.add_data(np.arange(T))
-model.Viterbi_EM_step()
+for i in progprint_xrange(25):
+    model.Viterbi_EM_step()
