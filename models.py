--- conflicted
+++ resolved
@@ -235,10 +235,6 @@
         from joblib import Parallel, delayed
         from parallel import _get_sampled_stateseq
 
-<<<<<<< HEAD
-        from warnings import warn
-=======
->>>>>>> e8f32565
         warn('joblib is segfaulting on OS X only, not sure why')
 
         if len(states_list) > 0:
@@ -248,14 +244,9 @@
             raw_stateseqs = Parallel(n_jobs=joblib_jobs,backend='multiprocessing')\
                     (delayed(_get_sampled_stateseq)(self,arg) for arg in joblib_args)
 
-<<<<<<< HEAD
-            for s, stateseq in zip(states_list,[seq for grp in raw_stateseqs for seq in grp]):
-                s.stateseq = stateseq
-=======
             for s, (stateseq, log_likelihood) in zip(
                     states_list,[seq for grp in raw_stateseqs for seq in grp]):
                 s.stateseq, s._normalizer = stateseq, log_likelihood
->>>>>>> e8f32565
 
 class _HMMMeanField(_HMMBase,ModelMeanField):
     def meanfield_coordinate_descent_step(self,joblib_jobs=0):
@@ -315,10 +306,6 @@
         from joblib import Parallel, delayed
         from parallel import _get_stats
 
-<<<<<<< HEAD
-        from warnings import warn
-=======
->>>>>>> e8f32565
         warn('joblib is segfaulting on OS X only, not sure why')
 
         if len(states_list) > 0:
@@ -399,11 +386,7 @@
 
     def _M_step_init_state_distn(self):
         self.init_state_distn.max_likelihood(
-<<<<<<< HEAD
-                weights=[s.expectations[0] for s in self.states_list])
-=======
                 expected_states_list=[s.expected_states[0] for s in self.states_list])
->>>>>>> e8f32565
 
     def _M_step_trans_distn(self):
         self.trans_distn.max_likelihood(
