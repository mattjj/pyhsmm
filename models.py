from __future__ import division
import numpy as np
import itertools, collections, operator, random, abc, copy
from matplotlib import pyplot as plt
from matplotlib import cm

from basic.abstractions import ModelGibbsSampling, ModelEM, ModelMAPEM
import basic.distributions
from internals import states, initial_state, transitions
import util.general

<<<<<<< HEAD
# TODO think about factoring out base classes for HMMs and HSMMs
# TODO generate_obs should be here, not in states.py
=======
# TODO factor out base classes for HMMs and HSMMs
# TODO maybe states classes should handle log_likelihood and predictive
# likelihood methods
# TODO generate_obs should be here, not in states.py. maybe.
>>>>>>> 60fea44f

class HMM(ModelGibbsSampling, ModelEM, ModelMAPEM):
    _states_class = states.HMMStatesPython
    _trans_class = transitions.WeakLimitHDPHMMTransitions
    _trans_class_conc_class = transitions.WeakLimitHDPHMMTransitionsConc
    _init_steady_state_class = initial_state.SteadyState

    def __init__(self,
            obs_distns,
            trans_distn=None,
            alpha=None,gamma=None,
            alpha_a_0=None,alpha_b_0=None,gamma_a_0=None,gamma_b_0=None,
            init_state_distn=None,init_state_concentration=None):

        self.num_states = len(obs_distns)
        self.obs_distns = obs_distns
        self.states_list = []

        assert (trans_distn is not None) ^ \
                (alpha is not None and gamma is not None) ^ \
                (alpha_a_0 is not None and alpha_b_0 is not None
                        and gamma_a_0 is not None and gamma_b_0 is not None)
        if trans_distn is not None:
            self.trans_distn = trans_distn
        elif alpha is not None:
            self.trans_distn = self._trans_class(
                    num_states=self.num_states,
                    alpha=alpha,gamma=gamma)
        else:
            self.trans_distn = self._trans_class_conc_class(
                    num_states=self.num_states,
                    alpha_a_0=alpha_a_0,alpha_b_0=alpha_b_0,
                    gamma_a_0=gamma_a_0,gamma_b_0=gamma_b_0)

        if init_state_distn is not None:
            self.init_state_distn = init_state_distn
        elif init_state_concentration is not None:
            self.init_state_distn = initial_state.InitialState(
                    num_states=self.num_states,
                    rho=init_state_concentration)
        else:
            # in this case, the initial state distribution is just the
            # steady-state of the transition matrix
            self.init_state_distn = self._init_steady_state_class(self)

    @property
    def stateseqs(self):
        'a convenient reference to the state sequence arrays'
        return [s.stateseq for s in self.states_list]

    @property
    def Viterbi_stateseqs(self):
        current_stateseqs = [s.stateseq for s in self.states_list]
        for s in self.states_list:
            s.Viterbi()
        ret = [s.stateseq for s in self.states_list]
        for s,seq in zip(self.states_list,current_stateseqs):
            s.stateseq = seq
        return ret

    def add_data(self,data,stateseq=None,**kwargs):
        self.states_list.append(self._states_class(model=self,data=data,
            stateseq=stateseq,**kwargs))

    def log_likelihood(self,data=None,**kwargs):
        if data is not None:
            self.add_data(data=data,
                    # NOTE: placeholder stateseq to avoid generation
                    stateseq=np.empty(data.shape[0],dtype='int32'),
                    **kwargs)
            return self.states_list.pop().log_likelihood()
        else:
            return sum(s.log_likelihood() for s in self.states_list)

    ### generation

    def generate(self,T,keep=True):
        tempstates = self._states_class(model=self,T=T,initialize_from_prior=True)
        return self._generate(tempstates,keep)

    def _generate(self,tempstates,keep):
        obs,labels = tempstates.generate_obs(), tempstates.stateseq

        if keep:
            tempstates.added_with_generate = True
            tempstates.data = obs
            self.states_list.append(tempstates)

        return obs, labels

    ### caching

    def _clear_caches(self):
        for s in self.states_list:
            s.clear_caches()
        if hasattr(self.init_state_distn,'clear_caches'):
            self.init_state_distn.clear_caches()

    def __getstate__(self):
        self._clear_caches()
        return self.__dict__.copy()

    ### Gibbs sampling

    def resample_model(self,temp=None):
        self.resample_obs_distns()
        self.resample_trans_distn()
        self.resample_init_state_distn()
        self.resample_states(temp=temp)

    def resample_obs_distns(self):
        # TODO TODO get rid of logical indexing! it copies data!
        for state, distn in enumerate(self.obs_distns):
            distn.resample([s.data[s.stateseq == state] for s in self.states_list])
        self._clear_caches()

    def resample_trans_distn(self):
        self.trans_distn.resample([s.stateseq for s in self.states_list])
        self._clear_caches()

    def resample_init_state_distn(self):
        self.init_state_distn.resample([s.stateseq[:1] for s in self.states_list])
        self._clear_caches()

    def resample_states(self,temp=None):
        for s in self.states_list:
            s.resample(temp=temp)

    def copy_sample(self):
        new = copy.copy(self)
        new.obs_distns = [o.copy_sample() for o in self.obs_distns]
        new.trans_distn = self.trans_distn.copy_sample()
        new.init_state_distn = self.init_state_distn.copy_sample()
        new.states_list = [s.copy_sample(new) for s in self.states_list]
        return new

    ### parallel

    def add_data_parallel(self,data,broadcast=False,**kwargs):
        import parallel
        self.add_data(data=data,**kwargs)
        if broadcast:
            parallel.broadcast_data(data)
        else:
            parallel.add_data(data)

    def resample_model_parallel(self,numtoresample='all',temp=None):
        if numtoresample == 'all':
            numtoresample = len(self.states_list)
        elif numtoresample == 'engines':
            import parallel
            numtoresample = min(parallel.get_num_engines(),len(self.states_list))

        ### resample parameters locally

        # NOTE: these methods will call self._clear_caches()
        self.resample_obs_distns_parallel() # doesn't necessarily run parallel
        self.resample_trans_distn()
        self.resample_init_state_distn()

        ### resample states in parallel

        # choose which sequences to resample
        if numtoresample != 'all':
            added_order = {s:i for i,s in enumerate(self.states_list)}
            states_to_resample = random.sample(self.states_list,numtoresample)
            states_to_hold_out = [s for s in self.states_list if s not in states_to_resample]
        else:
            states_to_resample = self.states_list
            states_to_hold_out = []

        # actually resample the states
        self.states_list = self.resample_states_parallel(
                states_to_resample,states_to_hold_out,temp=temp)

        # add back the held-out states
        if numtoresample != 'all':
            self.states_list.extend(states_to_hold_out)
            self.states_list.sort(key=added_order.__getitem__)

    def resample_obs_distns_parallel(self):
        # this method is broken out so that it can be overridden
        # data probably needs to be broadcasted to resample in parallel
        self.resample_obs_distns()

    def resample_states_parallel(self,states_to_resample,states_to_hold_out,temp=None):
        import parallel
        self.states_list = [] # removed because we push the global model
        raw = parallel.map_on_each(
                self._state_sampler,
                [s.data for s in states_to_resample],
                kwargss=self._get_parallel_kwargss(states_to_resample),
                engine_globals=dict(global_model=self,temp=temp))
        for s, stateseq in zip(states_to_resample,raw):
            s.stateseq = stateseq
        return states_to_resample

    def _get_parallel_kwargss(self,states_objs):
        # this method is broken out so that it can be overridden
        return None

    @staticmethod
    @util.general.engine_global_namespace # access to engine globals
    def _state_sampler(data,**kwargs):
        # expects globals: global_model, temp
        global_model.add_data(data=data,initialize_from_prior=False,temp=temp,**kwargs)
        return global_model.states_list.pop().stateseq

    ### EM

    def EM_step(self):
        assert len(self.states_list) > 0, 'Must have data to run EM'
        self._clear_caches()

        ## E step
        for s in self.states_list:
            s.E_step()

        ## M step
        # observation distribution parameters
        for state, distn in enumerate(self.obs_distns):
            distn.max_likelihood([s.data for s in self.states_list],
                    [s.expectations[:,state] for s in self.states_list])

        # initial distribution parameters
        self.init_state_distn.max_likelihood(
                None, # placeholder, "should" be np.arange(self.num_states)
                [s.expectations[0] for s in self.states_list])

        # transition parameters (requiring more than just the marginal expectations)
        self.trans_distn.max_likelihood(None,[s.expected_transcounts for s in self.states_list])

    def Viterbi_EM_fit(self, tol=0.1, maxiter=20):
        return self.MAP_EM_fit(tol, maxiter)

    def MAP_EM_step(self):
        return self.Viterbi_EM_step()

    def Viterbi_EM_step(self):
        assert len(self.states_list) > 0, 'Must have data to run Viterbi EM'
        self._clear_caches()

        ## Viterbi step
        for s in self.states_list:
            s.Viterbi()

        ## M step
        # observation distribution parameters
        for state, distn in enumerate(self.obs_distns):
            # TODO TODO get rid of logical indexing
            distn.max_likelihood([s.data[s.stateseq == state] for s in self.states_list])

        # initial distribution parameters
        self.init_state_distn.max_likelihood(
                np.array([s.stateseq[0] for s in self.states_list]))

        # transition parameters (requiring more than just the marginal expectations)
        self.trans_distn.max_likelihood([s.stateseq for s in self.states_list])

    @property
    def num_parameters(self):
        return sum(o.num_parameters() for o in self.obs_distns) + self.num_states**2

    def BIC(self,data=None):
        '''
        BIC on the passed data. If passed data is None (default), calculates BIC
        on the model's assigned data
        '''
        # NOTE: in principle this method computes the BIC only after finding the
        # maximum likelihood parameters (or, of course, an EM fixed-point as an
        # approximation!)
        assert data is None and len(self.states_list) > 0, 'Must have data to get BIC'
        if data is None:
            return -2*sum(self.log_likelihood(s.data).sum() for s in self.states_list) + \
                        self.num_parameters() * np.log(sum(s.data.shape[0] for s in self.states_list))
        else:
            return -2*self.log_likelihood(data) + self.num_parameters() * np.log(data.shape[0])

    ### plotting

    def _get_used_states(self,states_objs=None):
        if states_objs is None:
            states_objs = self.states_list
        canonical_ids = collections.defaultdict(itertools.count().next)
        for s in states_objs:
            for state in s.stateseq:
                canonical_ids[state]
        return map(operator.itemgetter(0),sorted(canonical_ids.items(),key=operator.itemgetter(1)))

    def _get_colors(self,states_objs=None):
        states = self._get_used_states(states_objs)
        numstates = len(states)
        return dict(zip(states,np.linspace(0,1,numstates,endpoint=True)))

    def plot_observations(self,colors=None,states_objs=None):
        if states_objs is None:
            states_objs = self.states_list
        if colors is None:
            colors = self._get_colors(states_objs)

        cmap = cm.get_cmap()
        used_states = self._get_used_states(states_objs)
        for state,o in enumerate(self.obs_distns):
            if state in used_states:
                o.plot(
                        color=cmap(colors[state]),
                        data=[s.data[s.stateseq == state] if s.data is not None else None
                            for s in states_objs],
                        indices=[np.where(s.stateseq == state)[0] for s in states_objs],
                        label='%d' % state)
        plt.title('Observation Distributions')

    def plot(self,color=None,legend=False):
        plt.gcf() #.set_size_inches((10,10))
        colors = self._get_colors()

        num_subfig_cols = len(self.states_list)
        for subfig_idx,s in enumerate(self.states_list):
            plt.subplot(2,num_subfig_cols,1+subfig_idx)
            self.plot_observations(colors=colors,states_objs=[s])

            plt.subplot(2,num_subfig_cols,1+num_subfig_cols+subfig_idx)
            s.plot(colors_dict=colors)

        if legend:
            plt.legend()

    # TODO clean up the next two prediction methods

    def predictive_likelihoods(self,test_data,forecast_horizons,**kwargs):
        s = self._states_class(model=self,data=np.asarray(test_data),
                stateseq=np.zeros(test_data.shape[0]), # placeholder
                **kwargs)
        alphal = s.messages_forwards()

        cmaxes = alphal.max(axis=1)
        scaled_alphal = np.exp(alphal - cmaxes[:,None])
        prev_k = 0

        outs = []
        for k in forecast_horizons:
            step = k - prev_k

            cmaxes = cmaxes[:-step]
            scaled_alphal = scaled_alphal[:-step].dot(np.linalg.matrix_power(s.trans_matrix,step))

            future_likelihoods = np.logaddexp.reduce(
                    np.log(scaled_alphal) + cmaxes[:,None] + s.aBl[k:],axis=1)
            past_likelihoods = np.logaddexp.reduce(alphal[:-k],axis=1)
            outs.append(future_likelihoods - past_likelihoods)

            prev_k = k

        return outs

    def block_predictive_likelihoods(self,test_data,blocklens,**kwargs):
        s = self._states_class(model=self,data=np.asarray(test_data),
                stateseq=np.zeros(test_data.shape[0]), # placeholder
                **kwargs)
        alphal = s.messages_forwards()

        outs = []
        for k in blocklens:
            outs.append(np.logaddexp.reduce(alphal[k:],axis=1)
                    - np.logaddexp.reduce(alphal[:-k],axis=1))

        return outs


class HMMEigen(HMM):
    _states_class = states.HMMStatesEigen

class StickyHMM(HMM, ModelGibbsSampling):
    '''
    The HMM class is a convenient wrapper that provides useful constructors and
    packages all the components.
    '''
    def __init__(self,
            obs_distns,
            trans_distn=None,
            kappa=None,alpha=None,gamma=None,
            rho_a_0=None,rho_b_0=None,alphakappa_a_0=None,alphakappa_b_0=None,gamma_a_0=None,gamma_b_0=None,
            **kwargs):

        assert (trans_distn is not None) ^ \
                (kappa is not None and alpha is not None and gamma is not None) ^ \
                (rho_a_0 is not None and rho_b_0 is not None
                        and alphakappa_a_0 is not None and alphakappa_b_0 is not None
                        and gamma_a_0 is not None and gamma_b_0 is not None)
        if trans_distn is not None:
            self.trans_distn = trans_distn
        elif kappa is not None:
            self.trans_distn = transitions.WeakLimitStickyHDPHMMTransitions(
                    num_states=len(obs_distns),
                    alpha=alpha,gamma=gamma,kappa=kappa)
        else:
            self.trans_distn = transitions.WeakLimitStickyHDPHMMTransitionsConc(
                    num_states=len(obs_distns),
                    rho_a_0=rho_a_0,rho_b_0=rho_b_0,
                    alphakappa_a_0=alphakappa_a_0,alphakappa_b_0=alphakappa_b_0,
                    gamma_a_0=gamma_a_0,gamma_b_0=gamma_b_0)

        super(StickyHMM,self).__init__(obs_distns,trans_distn=self.trans_distn,**kwargs)

<<<<<<< HEAD
    def EM_step(self):
        raise NotImplementedError, "Can't run EM on a StickyHMM"
=======
>>>>>>> 60fea44f

class StickyHMMEigen(StickyHMM):
    _states_class = states.HMMStatesEigen


class HSMM(HMM, ModelGibbsSampling, ModelEM, ModelMAPEM):
    _states_class = states.HSMMStatesPython
    _trans_class = transitions.WeakLimitHDPHSMMTransitions
    _trans_class_conc_class = transitions.WeakLimitHDPHSMMTransitionsConc
    _init_steady_state_class = initial_state.HSMMSteadyState

    def __init__(self,dur_distns,**kwargs):

        self.dur_distns = dur_distns

        super(HSMM,self).__init__(**kwargs)

        if isinstance(self.init_state_distn,self._init_steady_state_class):
            self.left_censoring_init_state_distn = self.init_state_distn
        else:
            self.left_censoring_init_state_distn = self._init_steady_state_class(self)

    @property
    def stateseqs_norep(self):
        return [s.stateseq_norep for s in self.states_list]

    @property
    def durations(self):
        return [s.durations for s in self.states_list]

    def add_data(self,data,stateseq=None,trunc=None,right_censoring=True,left_censoring=False,
            **kwargs):
        self.states_list.append(self._states_class(
            model=self,
            data=np.asarray(data),
            stateseq=stateseq,
            right_censoring=right_censoring,
            left_censoring=left_censoring,
            trunc=trunc,
            **kwargs))

    ### generation

    def generate(self,T,keep=True,**kwargs):
        tempstates = self._states_class(model=self,T=T,initialize_from_prior=True,**kwargs)
        return self._generate(tempstates,keep)

    ### Gibbs sampling

    def resample_model(self,**kwargs):
        self.resample_dur_distns()
        super(HSMM,self).resample_model(**kwargs)

    def resample_dur_distns(self):
        # TODO TODO get rid of logical indexing
        for state, distn in enumerate(self.dur_distns):
            distn.resample_with_truncations(
            data=
            [s.durations_censored[s.untrunc_slice][s.stateseq_norep[s.untrunc_slice] == state]
                for s in self.states_list],
            truncated_data=
            [s.durations_censored[s.trunc_slice][s.stateseq_norep[s.trunc_slice] == state]
                for s in self.states_list])
        self._clear_caches()

    def copy_sample(self):
        new = super(HSMM,self).copy_sample()
        new.dur_distns = [d.copy_sample() for d in self.dur_distns]
        return new

    ### parallel

    def resample_model_parallel(self,*args,**kwargs):
        self.resample_dur_distns()
        super(HSMM,self).resample_model_parallel(*args,**kwargs)

    def _get_parallel_kwargss(self,states_objs):
        return [dict(trunc=s.trunc,left_censoring=s.left_censoring,
                    right_censoring=s.right_censoring) for s in states_objs]

    ### EM

    def EM_step(self):
        super(HSMM,self).EM_step()

        # M step for duration distributions
        for state, distn in enumerate(self.dur_distns):
            distn.max_likelihood(
                None, # placeholder, "should" be [np.arange(s.T) for s in self.states_list]
                [s.expectations[:,state] for s in self.states_list])

    def Viterbi_EM_step(self):
        super(HSMM,self).Viterbi_EM_step()

        # M step for duration distributions
        for state, distn in enumerate(self.dur_distns):
            # TODO TODO get rid of logical indexing
            distn.max_likelihood(
                    [s.durations[s.stateseq_norep == state] for s in self.states_list])

    @property
    def num_parameters(self):
        return sum(o.num_parameters() for o in self.obs_distns) \
                + sum(d.num_parameters() for d in self.dur_distns) \
                + self.num_states**2 - self.num_states

    ### plotting

    def plot_durations(self,colors=None,states_objs=None):
        if colors is None:
            colors = self._get_colors()
        if states_objs is None:
            states_objs = self.states_list

        cmap = cm.get_cmap()
        used_states = self._get_used_states(states_objs)
        for state,d in enumerate(self.dur_distns):
            if state in used_states:
                d.plot(color=cmap(colors[state]),
                        data=[s.durations[s.stateseq_norep == state]
                            for s in states_objs])
        plt.title('Durations')

    def plot(self,color=None):
        plt.gcf() #.set_size_inches((10,10))
        colors = self._get_colors()

        num_subfig_cols = len(self.states_list)
        for subfig_idx,s in enumerate(self.states_list):
            plt.subplot(3,num_subfig_cols,1+subfig_idx)
            self.plot_observations(colors=colors,states_objs=[s])

            plt.subplot(3,num_subfig_cols,1+num_subfig_cols+subfig_idx)
            s.plot(colors_dict=colors)

            plt.subplot(3,num_subfig_cols,1+2*num_subfig_cols+subfig_idx)
            self.plot_durations(colors=colors,states_objs=[s])

    def plot_summary(self,color=None):
        # if there are too many state sequences in states_list, make an
        # alternative plot that isn't so big
        raise NotImplementedError # TODO

class HSMMEigen(HSMM):
    _states_class = states.HSMMStatesEigen


class _HSMMIntNegBinBase(HSMM, HMMEigen):
    __metaclass__ = abc.ABCMeta

    def EM_step(self):
        # needs to use HMM messages that the states objects give us (only betal)
        # on top of that, need to hand things duration distributions... UGH
        # probably need betastarl too plus some indicator variable magic
        raise NotImplementedError # TODO

    def predictive_likelihoods(self,test_data,forecast_horizons,**kwargs):
        return HMMEigen.predictive_likelihoods(self,test_data,forecast_horizons,**kwargs)

    def block_predictive_likelihoods(self,test_data,blocklens,**kwargs):
        return HMMEigen.block_predictive_likelihoods(self,test_data,blocklens,**kwargs)

class HSMMIntNegBinVariant(_HSMMIntNegBinBase):
    _states_class = states.HSMMStatesIntegerNegativeBinomialVariant

class HSMMIntNegBin(_HSMMIntNegBinBase):
    _states_class = states.HSMMStatesIntegerNegativeBinomial
<|MERGE_RESOLUTION|>--- conflicted
+++ resolved
@@ -9,15 +9,8 @@
 from internals import states, initial_state, transitions
 import util.general
 
-<<<<<<< HEAD
 # TODO think about factoring out base classes for HMMs and HSMMs
 # TODO generate_obs should be here, not in states.py
-=======
-# TODO factor out base classes for HMMs and HSMMs
-# TODO maybe states classes should handle log_likelihood and predictive
-# likelihood methods
-# TODO generate_obs should be here, not in states.py. maybe.
->>>>>>> 60fea44f
 
 class HMM(ModelGibbsSampling, ModelEM, ModelMAPEM):
     _states_class = states.HMMStatesPython
@@ -422,11 +415,6 @@
 
         super(StickyHMM,self).__init__(obs_distns,trans_distn=self.trans_distn,**kwargs)
 
-<<<<<<< HEAD
-    def EM_step(self):
-        raise NotImplementedError, "Can't run EM on a StickyHMM"
-=======
->>>>>>> 60fea44f
 
 class StickyHMMEigen(StickyHMM):
     _states_class = states.HMMStatesEigen
